
************************************************************
:mod:`cape.tnakit`: Basic TNA Python tool kit
************************************************************

.. automodule:: cape.tnakit
    

.. toctree::
    :maxdepth: 1

<<<<<<< HEAD
    arrayutils
=======
>>>>>>> 66ee2ca8
    kwutils
    metautils
    modutils
    optitem
    plot_mpl
    promptutils
    rstutils
    statutils
    textutils
    typeutils<|MERGE_RESOLUTION|>--- conflicted
+++ resolved
@@ -9,10 +9,6 @@
 .. toctree::
     :maxdepth: 1
 
-<<<<<<< HEAD
-    arrayutils
-=======
->>>>>>> 66ee2ca8
     kwutils
     metautils
     modutils
