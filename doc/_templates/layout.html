{% extends '!layout.html' %}

{% block footer %}

  <div class="footer">
<<<<<<< HEAD
   CAPE version 1.0.2 documentation, 2023
=======
   CAPE version 1.1.0b2 documentation, 2023
>>>>>>> 66ee2ca8
  </div>

{% endblock %}<|MERGE_RESOLUTION|>--- conflicted
+++ resolved
@@ -3,11 +3,7 @@
 {% block footer %}
 
   <div class="footer">
-<<<<<<< HEAD
-   CAPE version 1.0.2 documentation, 2023
-=======
-   CAPE version 1.1.0b2 documentation, 2023
->>>>>>> 66ee2ca8
+   CAPE version 1.1.1 documentation, 2023
   </div>
 
 {% endblock %}