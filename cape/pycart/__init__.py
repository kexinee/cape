--- conflicted
+++ resolved
@@ -14,15 +14,9 @@
     .. code-block:: python
 
         import cape.pycart
-<<<<<<< HEAD
         cntl = cape.pycart.Cntl()
         
 A simpler example is to simply read a ``.tri`` file, rotate it about the
-=======
-        cntl = pyCart.Cntl()
-
-A simpler example is to simply read a ``.tri`` file, rotate it about the 
->>>>>>> 66ee2ca8
 *x*-axis by 20 degrees, and write it to a new file.
 
     .. code-block:: python
