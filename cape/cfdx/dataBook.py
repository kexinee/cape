#!/usr/bin/env python
# -*- coding: utf-8 -*-
r"""
This module contains functions for reading and processing forces,
moments, and other entities from cases in a trajectory.  This module
forms the core for all database post-processing in Cape, but several
other database modules exist for more specific applications:

    * :mod:`cape.cfdx.lineLoad`
    * :mod:`cape.cfdx.pointSensor`

This module provides three basic classes upon which more specific data
classes are developed:

    * :class:`DataBook`: Overall databook container
    * :class:`DBBase`: Template databook for an individual component
    * :class:`CaseData`: Template class for one case's iterative history

The first two of these are subclassed from :class:`dict`, so that
generic data can be accessed with syntax such as ``DB[coeff]`` for an
appropriately named coefficient.  An outline of derived classes for
these three templates is shown below.

    * :class:`DataBook`
        - :class:`DBTriqFM`: post-processed forces & moments

    * :class:`DBBase`
        - :class:`DBComp`: force & moment data, one comp
        - :class:`DBTarget`: target data
        - :class:`DBTriqFMComp`: surface CP FM for one comp
        - :class:`DBLineLoad`: sectional load databook
        - :class:`DBPointSensorGroup`: group of points
        - :class:`DBTriqPointGroup`: group of surface points
        - :class:`DBPointSensor`: one point sensor
        - :class:`DBTriqPoint`: one surface point sensor

    * :class:`CaseData`
        - :class:`CaseFM`: iterative force & moment history
        - :class:`CaseResid`: iterative residual history

In addition, each solver has its own version of this module:

    * :mod:`cape.pycart.dataBook`
    * :mod:`cape.pyfun.dataBook`
    * :mod:`cape.pyover.dataBook`

The parent class :class:`cape.cfdx.dataBook.DataBook` provides a common
interface to all of the requested force, moment, point sensor, etc.
quantities that have been saved in the data book. Informing :mod:`cape`
which quantities to track, and how to statistically process them, is
done using the ``"DataBook"`` section of the JSON file, and the various
data book options are handled within the API using the
:mod:`cape.cfdx.options.DataBook` module.

The master data book class :class:`cape.cfdx.dataBook.DataBook` is based
on the built-in :class:`dict` class with keys pointing to force and
moment data books for individual components. For example, if the JSON
file tells Cape to track the forces and/or moments on a component called
``"body"``, and the data book is the variable *DB*, then the forces and
moment data book is ``DB["body"]``.  This force and moment data book
contains statistically averaged forces and moments and other statistical
quantities for every case in the run matrix. The class of the force and
moment data book is :class:`cape.cfdx.dataBook.DBComp`.

The data book also has the capability to store "target" data books so
that the user can compare results of the current CFD solutions to
previous results or experimental data. These are stored in
``DB["Targets"]`` and use the :class:`cape.cfdx.dataBook.DBTarget`
class. Other types of data books can also be created, such as the
:class:`cape.cfdx.pointSensor.DBPointSensor` class for tracking
statistical properties at individual points in the solution field. Data
books for tracking results of groups of cases are built off of the
:class:`cape.cfdx.dataBook.DBBase` class, which contains many common
tools such as plotting.

The :mod:`cape.cfdx.dataBook` module also contains modules for
processing results within individual case folders. This includes the
:class:`cape.cfdx.dataBook.CaseFM` module for reading iterative
force/moment histories and the :class:`cape.cfdx.dataBook.CaseResid`
for iterative histories of residuals.

"""

# Standard library modules
import json
import os
import time
import traceback
from datetime import datetime

# Third-party modules
import numpy as np

# CAPE modules
from .. import tri
from .. import plt

# Local modules
from . import case
from .. import util
from ..optdict import OptionsDict, BOOL_TYPES, INT_TYPES, FLOAT_TYPES

# Placeholder variables for plotting functions.
plt = 0

# Radian -> degree conversion
deg = np.pi / 180.0
DEG = deg


# Database plot options class using optdict
class DBPlotOpts(OptionsDict):
    # Attributes
    __slots__ = ()

    # Everything is a ring by default
    _optring = {
        "_default_": True,
    }

    # Aliases
    _optmap = {
        "c": "color",
        "ls": "linestyle",
        "lw": "linewidth",
        "mew": "markeredgewidth",
        "mfc": "markerfacecolor",
        "ms": "markersize",
    }

    # Defaults
    _rc = {
        "color": "k",
    }



# Dedicated function to load Matplotlib only when needed.
def ImportPyPlot():
    r"""Import :mod:`matplotlib.pyplot` if not already loaded

    :Call:
        >>> ImportPyPlot()
    :Versions:
        * 2014-12-27 ``@ddalle``: Version 1.0
    """
    # Make global variables
    global plt
    global tform
    global Text
    # Check for PyPlot.
    try:
        plt.gcf
    except AttributeError:
        # Check compatibility of the environment
        if os.environ.get('DISPLAY') is None:
            # Use a special MPL backend to avoid need for DISPLAY
            import matplotlib
            matplotlib.use('Agg')
        # Load the modules.
        import matplotlib.pyplot as plt
        # Other modules
        import matplotlib.transforms as tform
        from matplotlib.text import Text


# Aerodynamic history class
class DataBook(dict):
    r"""Interface to the data book for a given CFD run matrix

    :Call:
        >>> DB = cape.cfdx.dataBook.DataBook(cntl, **kw)
    :Inputs:
        *cntl*: :class:`Cntl`
            CAPE control class instance
        *RootDir*: :class:`str`
            Root directory, defaults to ``os.getcwd()``
        *targ*: {``None``} | :class:`str`
            Option to read duplicate data book as a target named *targ*
    :Outputs:
        *DB*: :class:`cape.cfdx.dataBook.DataBook`
            Instance of the Cape data book class
        *DB.x*: :class:`cape.runmatrix.RunMatrix`
            Run matrix of rows saved in the data book
        *DB[comp]*: :class:`cape.cfdx.dataBook.DBComp`
            Component data book for component *comp*
        *DB.Components*: :class:`list`\ [:class:`str`]
            List of force/moment components
        *DB.Targets*: :class:`dict`
            Dictionary of :class:`DBTarget` target data books
    :Versions:
        * 2014-12-20 ``@ddalle``: Started
        * 2015-01-10 ``@ddalle``: Version 1.0
        * 2022-03-07 ``@ddalle``: Version 1.1; allow .cntl
    """
  # ======
  # Config
  # ======
  # <
    # Initialization method
    def __init__(self, cntl, RootDir=None, targ=None, **kw):
        r"""Initialization method

        :Versions:
            * 2014-12-21 ``@ddalle``: Version 1.0
        """
        # Root directory
        if RootDir is None:
            # Default
            self.RootDir = os.getcwd()
        else:
            # Specified option
            self.RootDir = RootDir
        # Unpack options and run matrix
        x = cntl.x
        opts = cntl.opts
        # Save control instance (recursive, but that's ok)
        self.cntl = cntl
        # Change safely to the root folder
        fpwd = os.getcwd()
        os.chdir(self.RootDir)
        # Lock status
        check = kw.get("check", False)
        lock  = kw.get("lock",  False)
        # Get list of components
        comp = kw.get('comp')
        # Default list of components
        if comp is None:
            # Default: all components
            comps = opts.get_DataBookComponents(targ=targ)
        elif type(comp).__name__ in ['str', 'unicode']:
            # Split by comma (also ensures list)
            comps = comp.split(',')
        else:
            # Already a list?
            comps = comp
        # Save the components
        self.Components = comps
        # Save the folder
        if targ is None:
            # Root data book
            self.Dir = opts.get_DataBookFolder()
        else:
            # Read data book as a target that duplicates the root
            self.Dir = opts.get_DataBookTargetDir(targ)
            # Save target options
            self.topts = opts.get_DataBookTargetByName(targ)
        # Save the trajectory.
        self.x = x.Copy()
        # Save the options.
        self.opts = opts
        self.targ = targ
        # Go to root if necessary
        if os.path.isabs(self.Dir):
            os.chdir("/")
        # Make sure the destination folder exists.
        for fdir in self.Dir.split('/'):
            # If folder ends in os.sep; go on
            if not fdir: continue
            # Check if the folder exists.
            if not os.path.isdir(fdir):
                os.mkdir(fdir)
            # Go to the folder.
            os.chdir(fdir)
        # Go back to root folder.
        os.chdir(self.RootDir)
        # Loop through the components.
        for comp in comps:
            # Get component type
            tcomp = opts.get_DataBookType(comp)
            # Check if it's an aero-type component
            if tcomp not in ['FM', 'Force', 'Moment', 'DataFM']: continue
            # Initialize the data book.
            self.ReadDBComp(comp, check=check, lock=lock)
        # Initialize targets.
        self.Targets = {}
        # Return to original location
        os.chdir(fpwd)

    # Command-line representation
    def __repr__(self):
        r"""Representation method

        :Versions:
            * 2014-12-22 ``@ddalle``: Version 1.0
        """
        # Initialize string
        lbl = "<DataBook "
        # Add the number of components.
        lbl += "nComp=%i, " % len(self.Components)
        # Add the number of conditions.
        lbl += "nCase=%i>" % self.GetRefComponent().n
        # Output
        return lbl
    # String conversion
    __str__ = __repr__

    # Directory creation using appropriate settings
    def mkdir(self, fdir):
        r"""Create a directory using settings from *DataBook>umask*

        :Call:
            >>> DB.mkdir(fdir)
        :Inputs:
            *DB*: :class:`cape.cfdx.dataBook.DataBook`
                Instance of the Cape data book class
            *fdir*: :class:`str`
                Directory to create
        :Versions:
            * 2017-09-05 ``@ddalle``: Version 1.0
        """
        # Call databook method
        os.mkdir(fdir)
  # >

  # ===
  # I/O
  # ===
  # <
    # Write the data book
    def Write(self, unlock=True):
        r"""Write the current data book in Python memory to file

        :Call:
            >>> DB.Write(unlock=True)
        :Inputs:
            *DB*: :class:`cape.cfdx.dataBook.DataBook`
                Instance of the Cape data book class
        :Versions:
            * 2014-12-22 ``@ddalle``: Version 1.0
            * 2015-06-19 ``@ddalle``: New multi-key sort
            * 2017-06-12 ``@ddalle``: Added *unlock*
        """
        # Start from root directory.
        os.chdir(self.RootDir)
        # Get the sort key.
        skey = self.opts.get_SortKey()
        # Sort the data book if there is a key.
        if skey is not None:
            # Sort on either a single key or multiple keys.
            self.Sort(skey)
        # Loop through the components.
        for comp in self.Components:
            # Check the component type.
            tcomp = self.opts.get_DataBookType(comp)
            if tcomp not in ['Force', 'Moment', 'FM']: continue
            # Write individual component.
            self[comp].Write(unlock=unlock)

    # Initialize a DBComp object
    def ReadDBComp(self, comp, check=False, lock=False):
        r"""Initialize data book for one component

        :Call:
            >>> DB.InitDBComp(comp, check=False, lock=False)
        :Inputs:
            *DB*: :class:`cape.cfdx.dataBook.DataBook`
                Instance of the pyCart data book class
            *comp*: :class:`str`
                Name of component
            *check*: ``True`` | {``False``}
                Whether or not to check for LOCK file
            *lock*: ``True`` | {``False``}
                Whether or not to create LOCK file
        :Versions:
            * 2015-11-10 ``@ddalle``: Version 1.0
            * 2017-04-13 ``@ddalle``: Self-contained and renamed
        """
        self[comp] = DBComp(
            comp, self.cntl,
            targ=self.targ, check=check, lock=lock, RootDir=self.RootDir)

    # Initialize a DBComp object
    def ReadDBCaseProp(self, comp, check=False, lock=False):
        r"""Initialize data book for one component

        :Call:
            >>> DB.InitDBComp(comp, check=False, lock=False)
        :Inputs:
            *DB*: :class:`cape.cfdx.dataBook.DataBook`
                Instance of the pyCart data book class
            *comp*: :class:`str`
                Name of component
            *check*: ``True`` | {``False``}
                Whether or not to check for LOCK file
            *lock*: ``True`` | {``False``}
                Whether or not to create LOCK file
        :Versions:
            * 2015-11-10 ``@ddalle``: Version 1.0
            * 2017-04-13 ``@ddalle``: Self-contained and renamed
        """
        self[comp] = DBProp(
            comp, self.cntl,
            targ=self.targ, check=check, lock=lock, RootDir=self.RootDir)

    # Initialize a DBComp object
    def ReadDBPyFunc(self, comp, check=False, lock=False):
        r"""Initialize data book for one PyFunc component

        :Call:
            >>> DB.ReadDBPyFunc(comp, check=False, lock=False)
        :Inputs:
            *DB*: :class:`cape.cfdx.dataBook.DataBook`
                Instance of the pyCart data book class
            *comp*: :class:`str`
                Name of component
            *check*: ``True`` | {``False``}
                Whether or not to check for LOCK file
            *lock*: ``True`` | {``False``}
                Whether or not to create LOCK file
        :Versions:
            * 2022-04-10 ``@ddalle``: Version 1.0
        """
        # Read databook component
        self[comp] = DBPyFunc(
            comp, self.cntl,
            targ=self.targ, check=check, lock=lock)

    # Read line load
    def ReadLineLoad(self, comp, conf=None, targ=None):
        r"""Read a line load data

        :Call:
            >>> DB.ReadLineLoad(comp)
        :Inputs:
            *DB*: :class:`cape.cfdx.dataBook.DataBook`
                Instance of the pycart data book class
            *comp*: :class:`str`
                Line load component group
            *conf*: {``None``} | :class:`cape.config.Config`
                Surface configuration interface
            *targ*: {``None``} | :class:`str`
                Alternate directory to read from, else *DB.targ*
        :Versions:
            * 2015-09-16 ``@ddalle``: Version 1.0
            * 2016-06-27 ``@ddalle``: Added *targ*
        """
        # Initialize if necessary
        try:
            self.LineLoads
        except AttributeError:
            self.LineLoads = {}
        # Try to access the line load
        try:
            if targ is None:
                # Check for the line load data book as is
                self.LineLoads[comp]
            else:
                # Check for the target
                self.ReadTarget(targ)
                # Check for the target line load
                self.Targets[targ].LineLoads[comp]
        except Exception:
            # Safely go to root directory
            fpwd = os.getcwd()
            os.chdir(self.RootDir)
            # Read the target
            self._DBLineLoad(comp, conf=conf, targ=targ)
            # Return to starting location
            os.chdir(fpwd)

    # Local line load data book read
    def _DBLineLoad(self, comp, conf=None, targ=None):
        r"""Versions-specific line load reader

        :Versions:
            * 2017-04-18 ``@ddalle``: Version 1.0
        """
        pass

    # Read TrqiFM components
    def ReadTriqFM(self, comp, check=False, lock=False):
        r"""Read a TriqFM data book if not already present

        :Call:
            >>> DB.ReadTriqFM(comp, check=False, lock=False)
        :Inputs:
            *DB*: :class:`cape.cfdx.dataBook.DataBook`
                Data book instance
            *comp*: :class:`str`
                Name of TriqFM component
            *check*: ``True`` | {``False``}
                Whether or not to check LOCK status
            *lock*: ``True`` | {``False``}
                If ``True``, wait if the LOCK file exists
        :Versions:
            * 2017-03-28 ``@ddalle``: Version 1.0
        """
        # Initialize if necessary
        try:
            self.TriqFM
        except Exception:
            self.TriqFM = {}
        # Try to access the TriqFM database
        try:
            self.TriqFM[comp]
            # Confirm lock
            if lock:
                self.TriqFM[comp].Lock()
        except Exception:
            # Safely go to root directory
            fpwd = os.getcwd()
            os.chdir(self.RootDir)
            # Read data book
            self.TriqFM[comp] = DBTriqFM(self.x, self.opts, comp,
                RootDir=self.RootDir, check=check, lock=lock)
            # Return to starting position
            os.chdir(fpwd)

    # Find first force/moment component
    def GetRefComponent(self):
        r"""Get first component with type 'FM', 'Force', or 'Moment'

        :Call:
            >>> DBc = DB.GetRefComponent()
        :Inputs:
            *DB*: :class:`cape.cfdx.dataBook.DataBook`
                Data book instance
        :Outputs:
            *DBc*: :class:`cape.cfdx.dataBook.DBComp`
                Data book for one component
        :Versions:
            * 2016-08-18 ``@ddalle``: Version 1.0
        """
        # Loop through components
        for comp in self.Components:
            # Get the component type
            typ = self.opts.get_DataBookType(comp)
            # Check if it's in the desirable range
            if typ in ['FM', 'Force', 'Moment']:
                # Use this component
                return self[comp]

    # Function to read targets if necessary
    def ReadTarget(self, targ):
        r"""Read a data book target if it is not already present

        :Call:
            >>> DB.ReadTarget(targ)
        :Inputs:
            *DB*: :class:`cape.cfdx.dataBook.DataBook`
                Instance of the Cape data book class
            *targ*: :class:`str`
                Target name
        :Versions:
            * 2015-09-16 ``@ddalle``: Version 1.0
        """
        # Initialize targets if necessary
        try:
            self.Targets
        except AttributeError:
            self.Targets = {}
        # Try to access the target.
        try:
            self.Targets[targ]
        except Exception:
            # Get the target type
            typ = self.opts.get_DataBookTargetType(targ).lower()
            # Check the type
            if typ in ['duplicate', 'cape', 'pycart', 'pyfun', 'pyover']:
                # Read a duplicate data book
                self._DataBook(targ)
                # Update the trajectory
                self.Targets[targ].UpdateRunMatrix()
            else:
                # Read the file.
                self._DBTarget(targ)

    # Local version of data book
    def _DataBook(self, targ):
        self.Targets[targ] = DataBook(
            self.x, self.opts, RootDir=self.RootDir, targ=targ)

    # Local version of target
    def _DBTarget(self, targ):
        self.Targets[targ] = DBTarget(targ, self.x, self.opts, self.RootDir)
  # >

  # ========
  # Case I/O
  # ========
  # <
    # Read case residual
    def ReadCaseResid(self):
        r"""Read a :class:`CaseResid` object

        :Call:
            >>> H = DB.ReadCaseResid()
        :Inputs:
            *DB*: :class:`cape.cfdx.dataBook.DataBook`
                Instance of data book class
        :Outputs:
            *H*: :class:`cape.cfdx.dataBook.CaseResid`
                Residual history class
        :Versions:
            * 2017-04-13 ``@ddalle``: First separate version
        """
        # Read CaseResid object from PWD
        return CaseResid()

    # Read case FM history
    def ReadCaseFM(self, comp):
        r"""Read a :class:`CaseFM` object

        :Call:
            >>> FM = DB.ReadCaseFM(comp)
        :Inputs:
            *DB*: :class:`cape.cfdx.dataBook.DataBook`
                Instance of data book class
            *comp*: :class:`str`
                Name of component
        :Outputs:
            *FM*: :class:`cape.cfdx.dataBook.CaseFM`
                Residual history class
        :Versions:
            * 2017-04-13 ``@ddalle``: First separate version
        """
        # Read CaseResid object from PWD
        return CaseFM(comp)

    # Read case FM history
    def ReadCaseProp(self, comp):
        r"""Read a :class:`CaseProp` object

        :Call:
            >>> prop = DB.ReadCaseProp(comp)
        :Inputs:
            *DB*: :class:`cape.cfdx.dataBook.DataBook`
                Instance of data book class
            *comp*: :class:`str`
                Name of component
        :Outputs:
            *prop*: :class:`cape.cfdx.dataBook.CaseProp`
                Generic-property iterative history instance
        :Versions:
            * 2022-04-08 ``@ddalle``: Version 1.0
        """
        # Read CaseResid object from PWD
        return CaseProp(comp)
  # >

  # ========
  # Updaters
  # ========
  # <
   # -------
   # Config
   # -------
   # [
    # Process list of components
    def ProcessComps(self, comp=None, **kw):
        r"""Process list of components

        This performs several conversions:

            =============  ===================
            *comp*         Output
            =============  ===================
            ``None``       ``DB.Components``
            :class:`str`   ``comp.split(',')``
            :class:`list`  ``comp``
            =============  ===================

        :Call:
            >>> DB.ProcessComps(comp=None)
        :Inputs:
            *DB*: :class:`cape.cfdx.dataBook.DataBook`
                Instance of the pyCart data book class
            *comp*: {``None``} | :class:`list` | :class:`str`
                Component or list of components
        :Versions:
            * 2017-04-13 ``@ddalle``: Version 1.0
        """
        # Get type
        t = type(comp).__name__
        # Default list of components
        if comp is None:
            # Default: all components
            return self.Components
        elif t in ['str', 'unicode']:
            # Split by comma (also ensures list)
            return comp.split(',')
        elif t in ['list', 'ndarray']:
            # Already a list?
            return comp
        else:
            # Unknown
            raise TypeError("Cannot process component list with type '%s'" % t)
   # ]

   # ------
   # Aero
   # ------
   # [
    # Update data book
    def UpdateDataBook(self, I=None, comp=None):
        r"""Update the data book for a list of cases from the run matrix

        :Call:
            >>> DB.UpdateDataBook(I=None, comp=None)
        :Inputs:
            *DB*: :class:`cape.cfdx.dataBook.DataBook`
                Instance of the data book class
            *I*: :class:`list`\ [:class:`int`] | ``None``
                List of trajectory indices to update
            *comp*: {``None``} | :class:`list` | :class:`str`
                Component or list of components
        :Versions:
            * 2014-12-22 ``@ddalle``: Version 1.0
            * 2017-04-12 ``@ddalle``: Split by component
        """
        # Default.
        if I is None:
            # Use all trajectory points.
            I = range(self.x.nCase)
        # Process list of components
        comps = self.ProcessComps(comp)
        # Loop through components
        for comp in comps:
            # Check type
            tcomp = self.opts.get_DataBookType(comp)
            # Filter
            if tcomp not in ("FM", "Force", "Moment"):
                continue
            # Update.
            print("%s component '%s'..." % (tcomp, comp))
            # Read the component if necessary
            if comp not in self:
                self.ReadDBComp(comp, check=False, lock=False)
            # Save location
            fpwd = os.getcwd()
            os.chdir(self.RootDir)
            # Start counter
            n = 0
            # Loop through indices.
            for i in I:
                # See if this works
                n += self.UpdateCaseComp(i, comp)
            # Return to original location
            os.chdir(fpwd)
            # Move to next component if no updates
            if n == 0:
                # Unlock
                self[comp].Unlock()
                continue
            # Status update
            print("Writing %i new or updated entries" % n)
            # Sort the component
            self[comp].Sort()
            # Write the component
            self[comp].Write(merge=True, unlock=True)

    # Function to delete entries by index
    def DeleteCases(self, I, comp=None):
        r"""Delete list of cases from data book

        :Call:
            >>> DB.Delete(I)
        :Inputs:
            *DB*: :class:`cape.cfdx.dataBook.DataBook`
                Instance of the pyCart data book class
            *I*: :class:`list`\ [:class:`int`]
                List of trajectory indices
            *comp*: {``None``} | :class:`list` | :class:`str`
                Component or list of components
        :Versions:
            * 2015-03-13 ``@ddalle``: Version 1.0
            * 2017-04-13 ``@ddalle``: Split by component
        """
        # Default.
        if I is None: return
        # Process list of components
        comps = self.ProcessComps(comp)
        # Loop through components
        for comp in comps:
            # Check type
            tcomp = self.opts.get_DataBookType(comp)
            # Filter
            if tcomp not in ["FM", "Force", "Moment"]: continue
            # Perform deletions
            nj = self.DeleteCasesComp(I, comp)
            # Write the component
            if nj > 0:
                # Write cleaned-up data book
                self[comp].Write(unlock=True)
            else:
                # Unlock
                self[comp].Unlock()

    # Function to delete entries by index
    def DeleteCasesComp(self, I, comp):
        r"""Delete list of cases from data book

        :Call:
            >>> n = DB.Delete(I)
        :Inputs:
            *DB*: :class:`cape.cfdx.dataBook.DataBook`
                Instance of the pyCart data book class
            *I*: :class:`list`\ [:class:`int`]
                List of trajectory indices
        :Outputs:
            *n*: :class:`int`
                Number of deleted entries
        :Versions:
            * 2015-03-13 ``@ddalle``: Version 1.0
            * 2017-04-13 ``@ddalle``: Split by component
        """
        # Read if necessary
        if comp not in self:
            self.ReadDBComp(comp, check=True, lock=True)
        # Check if it's present
        if comp not in self:
            print("WARNING: No aero data book component '%s'" % comp)
        # Get the first data book component.
        DBc = self[comp]
        # Number of cases in current data book.
        nCase = DBc.n
        # Initialize data book index array.
        J = []
        # Loop though indices to delete.
        for i in I:
            # Find the match.
            j = DBc.FindMatch(i)
            # Check if one was found.
            if np.isnan(j): continue
            # Append to the list of data book indices.
            J.append(j)
        # Number of deletions
        nj = len(J)
        # Exit if no deletions
        if nj == 0:
            return nj
        # Report status
        print("  Removing %s entries from FM component '%s'" % (nj, comp))
        # Initialize mask of cases to keep.
        mask = np.ones(nCase, dtype=bool)
        # Set values equal to false for cases to be deleted.
        mask[J] = False
        # Extract data book component.
        DBc = self[comp]
        # Loop through data book columns.
        for c in DBc.keys():
            # Apply the mask
            DBc[c] = DBc[c][mask]
        # Update the number of entries.
        DBc.n = len(DBc[c])
        # Output
        return nj

    # Update or add an entry for one component
    def UpdateCaseComp(self, i, comp):
        r"""Update or add a case to a data book

        The history of a run directory is processed if either one of
        three criteria are met.

            1. The case is not already in the data book
            2. The most recent iteration is greater than the data book
               value
            3. The number of iterations used to create statistics has
               changed

        :Call:
            >>> n = DB.UpdateCaseComp(i, comp)
        :Inputs:
            *DB*: :class:`pyFun.dataBook.DataBook`
                Instance of the data book class
            *i*: :class:`int`
                RunMatrix index
            *comp*: :class:`str`
                Name of component
        :Outputs:
            *n*: ``0`` | ``1``
                How many updates were made
        :Versions:
            * 2014-12-22 ``@ddalle``: Version 1.0
            * 2017-04-12 ``@ddalle``: Modified to work one component
            * 2017-04-23 ``@ddalle``: Added output
        """
        # Read if necessary
        if comp not in self:
            self.ReadDBComp(comp)
        # Check if it's present
        if comp not in self:
            raise KeyError("No aero data book component '%s'" % comp)
        # Get the first data book component.
        DBc = self[comp]
        # Try to find a match existing in the data book.
        j = DBc.FindMatch(i)
        # Get the name of the folder.
        frun = self.x.GetFullFolderNames(i)
        # Status update.
        print(frun)
        # Go home.
        os.chdir(self.RootDir)
        # Check if the folder exists.
        if not os.path.isdir(frun):
            # Nothing to do.
            return 0
        # Go to the folder.
        os.chdir(frun)
        # Get the current iteration number
        nIter = self.cntl.GetCurrentIter(i)
        # Get the number of iterations used for stats.
        nStats = self.opts.get_DataBookNStats(comp)
        # Get the iteration at which statistics can begin.
        nMin = self.opts.get_DataBookNMin(comp)
        # Process whether or not to update.
        if (not nIter) or (nIter < nMin + nStats):
            # Not enough iterations (or zero iterations)
            print("  Not enough iterations (%s) for analysis." % nIter)
            q = False
        elif np.isnan(j):
            # No current entry.
            print("  Adding new databook entry at iteration %i." % nIter)
            q = True
        elif DBc['nIter'][j] < nIter:
            # Update
            print(
                "  Updating from iteration %i to %i."
                % (DBc['nIter'][j], nIter))
            q = True
        elif DBc['nStats'][j] < nStats:
            # Change statistics
            print("  Recomputing statistics using %i iterations." % nStats)
            q = True
        else:
            # Up-to-date
            print("  Databook up to date.")
            q = False
        # Check for an update
        if (not q):
            return 0
        # Maximum number of iterations allowed
        nMaxStats = self.opts.get_DataBookNMaxStats(comp)
        # Limit max stats if instructed to do so
        if nMaxStats is None:
            # No max
            nMax = None
        else:
            # Specified max, but don't use data before *nMin*
            nMax = min(nIter - nMin, nMaxStats)
        # Read residual
        H = self.ReadCaseResid()
       # --- Read Iterative History ---
        # Get component (note this automatically defaults to *comp*)
        compID = self.opts.get_DataBookCompID(comp)
        # Check for multiple components
        if type(compID).__name__ in ['list', 'ndarray']:
            # Read the first component
            FM = self.ReadCaseFM(compID[0])
            # Loop through remaining components
            for compi in compID[1:]:
                # Check for minus sign
                if compi.startswith('-'):
                    # Subtract the component
                    FM -= self.ReadCaseFM(compi.lstrip('-'))
                else:
                    # Add in the component
                    FM += self.ReadCaseFM(compi)
        else:
            # Read the iterative history for single component
            FM = self.ReadCaseFM(compID)
        # List of transformations
        tcomp = self.opts.get_DataBookTransformations(comp)
        # Special transformation to reverse *CLL* and *CLN*
        tflight = {
            "Type": "ScaleCoeffs",
            "CLL": -1.0,
            "CLN": -1.0
        }
        # Check for ScaleCoeffs
        for tj in tcomp:
            # Skip if not a "ScaleCoeffs"
            if tj.get("Type") != "ScaleCoeffs":
                continue
            # Use it if we have either *CLL* or *CLM*
            if "CLL" in tj or "CLN" in tj:
                break
        else:
            # If we didn't find a match, append *tflight*
            tcomp.append(tflight)
        # Save the Lref, current MRP to any "ShiftMRP" transformations
        for topts in tcomp:
            # Get type
            ttyp = topts.get("Type")
            # Only apply to "ShiftMRP"
            if ttyp == "ShiftMRP":
                # Use a copy to avoid changing cntl.opts
                topts = dict(topts)
                # Component to use for current MRP
                compID = self.cntl.opts.get_DataBookCompID(comp)
                if isinstance(compID, list):
                    compID = compID[0]
                # Reset points for default *FromMRP*
                self.cntl.opts.reset_Points()
                # Use MRP prior to transfformations as default *FromMRP*
                x0 = self.cntl.opts.get_RefPoint(comp)
                # Ensure points are calculated
                self.cntl.PreparePoints(i)
                # Use post-transformation MRP as default *ToMRP*
                x1 = self.cntl.opts.get_RefPoint(comp)
                # Get current Lref
                Lref = self.cntl.opts.get_RefLength(comp)
                # Set those as defaults in transformation
                x0 = topts.setdefault("FromMRP", x0)
                x1 = topts.setdefault("ToMRP", x1)
                topts.setdefault("RefLength", Lref)
                # Expand if *x0* is a string
                topts["FromMRP"] = self.cntl.opts.expand_Point(x0)
                topts["ToMRP"] = self.cntl.opts.expand_Point(x1)
            # Apply the transformation.
            FM.TransformFM(topts, self.x, i)

        # Process the statistics.
        s = FM.GetStats(nStats, nMax)
        # Get the corresponding residual drop
        if 'nOrders' in DBc:
            nOrders = H.GetNOrders(s['nStats'])

        # Save the data.
        if np.isnan(j):
            # Add to the number of cases.
            DBc.n += 1
            # Append trajectory values.
            for k in self.x.cols:
                # Append
                DBc[k] = np.append(DBc[k], self.x[k][i])
            # Append values.
            for c in DBc.DataCols:
                if c in s:
                    DBc[c] = np.append(DBc[c], s[c])
                else:
                    DBc[c] = np.append(DBc[c], np.nan)
            # Append residual drop.
            if 'nOrders' in DBc:
                DBc['nOrders'] = np.hstack((DBc['nOrders'], [nOrders]))
            # Append iteration counts.
            if 'nIter' in DBc:
                DBc['nIter']  = np.hstack((DBc['nIter'], [nIter]))
            if 'nStats' in DBc:
                DBc['nStats'] = np.hstack((DBc['nStats'], [s['nStats']]))
        else:
            # Save updated trajectory values
            for k in DBc.xCols:
                # Append to that column
                DBc[k][j] = self.x[k][i]
            # Update data values.
            for c in DBc.DataCols:
                DBc[c][j] = s[c]
            # Update the other statistics.
            if 'nOrders' in DBc:
                DBc['nOrders'][j] = nOrders
            if 'nIter' in DBc:
                DBc['nIter'][j]   = nIter
            if 'nStats' in DBc:
                DBc['nStats'][j]  = s['nStats']
        # Go back.
        os.chdir(self.RootDir)
        # Output
        return 1
   # ]

   # ---------
   # LineLoad
   # ---------
   # [
    # Update line load data book
    def UpdateLineLoad(self, I, comp=None, conf=None):
        r"""Update a line load data book for a list of cases

        :Call:
            >>> n = DB.UpdateLineLoad(I, comp=None, conf=None)
        :Inputs:
            *DB*: :class:`cape.cfdx.dataBook.DataBook`
                Instance of data book class
            *I*: :class:`list`\ [:class:`int`]
                List of trajectory indices
            *comp*: {``None``} | :class:`str`
                Line load DataBook component or wild card
        :Outputs:
            *n*: :class:`int`
                Number of cases updated or added
        :Versions:
            * 2015-09-17 ``@ddalle``: Version 1.0
            * 2016-12-20 ``@ddalle``: Copied to :mod:`cape`
            * 2017-04-25 ``@ddalle``: Added wild cards
        """
        # Get list of appropriate components
        comps = self.opts.get_DataBookByGlob("LineLoad", comp)
        # Loop through those components
        for comp in comps:
            # Status update
            print("Updating LineLoad component '%s' ..." % comp)
            # Perform update and get number of deletions
            n = self.UpdateLineLoadComp(comp, I=I, conf=conf)
            # Check for updates
            if n == 0:
                # Unlock
                self.LineLoads[comp].Unlock()
                continue
            print("Added or updated %s entries" % n)
            # Write the updated results
            self.LineLoads[comp].Sort()
            self.LineLoads[comp].Write(merge=True, unlock=True)

    # Update line load data book
    def UpdateLineLoadComp(self, comp, I=None, conf=None):
        r"""Update a line load data book for a list of cases

        :Call:
            >>> n = DB.UpdateLineLoadComp(comp, conf=None, I=None)
        :Inputs:
            *DB*: :class:`cape.cfdx.dataBook.DataBook`
                Instance of data book class
            *comp*: :class:`str`
                Name of line load DataBook component
            *I*: {``None``} | :class:`list`\ [:class:`int`]
                List of trajectory indices
            *qpbs*: ``True`` | {``False``}
                Whether or not to submit as a script
        :Outputs:
            *n*: :class:`int`
                Number of cases updated or added
        :Versions:
            * 2015-09-17 ``@ddalle``: Version 1.0
            * 2016-12-20 ``@ddalle``: Copied to :mod:`cape`
        """
        # Default case list
        if I is None:
            # Use all trajectory points
            I = range(self.x.nCase)
        # Read the line load data book if necessary
        self.ReadLineLoad(comp, conf=conf)
        # Initialize number of updates
        n = 0
        # Loop through indices.
        for i in I:
            n += self.LineLoads[comp].UpdateCase(i)
        # Ouptut
        return n

    # Function to delete entries from triqfm data book
    def DeleteLineLoad(self, I, comp=None):
        r"""Delete list of cases from LineLoad component data books

        :Call:
            >>> DB.DeleteLineLoad(I, comp=None)
        :Inputs:
            *DB*: :class:`cape.cfdx.dataBook.DataBook`
                Instance of the data book class
            *I*: :class:`list`\ [:class:`int`]
                List of trajectory indices
            *comp*: {``None``} | :class:`str` | :class:`list`
                Component wild card or list of component wild cards
        :Versions:
            * 2017-04-25 ``@ddalle``: Version 1.0
        """
        # Get list of appropriate components
        comps = self.opts.get_DataBookByGlob("LineLoad", comp)
        # Loop through those components
        for comp in comps:
            # Get number of deletions
            n = self.DeleteLineLoadComp(comp, I)
            # Check number of deletions
            if n == 0: continue
            # Status update
            print("%s: deleted %s LineLoad entries" % (comp, n))
            # Write the updated component
            self.LineLoads[comp].Write()

    # Function to delete line load entries
    def DeleteLineLoadComp(self, comp, I=None):
        r"""Delete list of cases from a LineLoad component data book

        :Call:
            >>> n = DB.DeleteLineLoadComp(comp, I=None)
        :Inputs:
            *DB*: :class:`cape.cfdx.dataBook.DataBook`
                Instance of the data book class
            *comp*: :class:`str`
                Name of component
            *I*: :class:`list`\ [:class:`int`]
                List of trajectory indices
        :Outputs:
            *n*: :class:`list`
                Number of deletions made
        :Versions:
            * 2017-04-25 ``@ddalle``: Version 1.0
        """
        # Default case list
        if I is None:
            # Use all trajectory points
            I = range(self.x.nCase)
        # Check type
        if self.opts.get_DataBookType(comp) != "LineLoad":
            raise ValueError(
                "Component '%s' is not a LineLoad component" % comp)
        # Read the TriqFM data book if necessary
        self.ReadLineLoad(comp)
        # Get the data book
        DBc = self.LineLoads[comp]
        # Number of cases in current data book.
        nCase = DBc.n
        # Initialize data book index array.
        J = []
        # Loop though indices to delete.
        for i in I:
            # Find the match.
            j = DBc.FindMatch(i)
            # Check if one was found.
            if np.isnan(j): continue
            # Append to the list of data book indices.
            J.append(j)
        # Number of deletions
        nj = len(J)
        # Exit if no deletions
        if nj == 0:
            return 0
        # Initialize mask of cases to keep.
        mask = np.ones(nCase, dtype=bool)
        # Set values equal to false for cases to be deleted.
        mask[J] = False
        # Loop through data book columns.
        for c in DBc.keys():
            # Apply the mask
            DBc[c] = DBc[c][mask]
        # Update the number of entries.
        DBc.n = len(DBc[list(DBc.keys())[0]])
        # Output
        return nj
   # ]

   # -------
   # Prop
   # -------
   # [
    # Update prop data book
    def UpdateCaseProp(self, I, comp=None):
        r"""Update a generic-property databook

        :Call:
            >>> DB.UpdateCaseProp(I, comp=None)
        :Inputs:
            *DB*: :class:`cape.cfdx.dataBook.DataBook`
                Instance of data book class
            *comp*: {``None``} | :class:`str`
                Name of TriqFM data book component (default is all)
            *I*: :class:`list`\ [:class:`int`]
                List of trajectory indices
        :Versions:
            * 2022-04-08 ``@ddalle``: Version 1.0
        """
        # Get list of appropriate components
        comps = self.opts.get_DataBookByGlob("CaseProp", comp)
        # Loop through components
        for comp in comps:
            # Status update
            print("Updating CaseProp component '%s' ..." % comp)
            # Perform update and get number of deletions
            n = self.UpdateCasePropComp(comp, I)
            # Check for updates
            if n == 0:
                # Unlock
                self[comp].Unlock()
                continue
            print("Added or updated %s entries" % n)
            # Write the updated results
            self[comp].Sort()
            self[comp].Write(merge=True, unlock=True)

    # Update Prop data book for one component
    def UpdateCasePropComp(self, comp, I=None):
        r"""Update a component of the generic-property data book

        :Call:
            >>> DB.UpdateCasePropComp(comp, I=None)
        :Inputs:
            *DB*: :class:`cape.cfdx.dataBook.DataBook`
                Instance of data book class
            *comp*: :class:`str`
                Name of TriqFM data book component
            *I*: {``None``} | :class:`list`\ [:class:`int`]
                List or array of run matrix indices
        :Versions:
            * 2022-04-08 ``@ddalle``: Version 1.0
        """
        # Default case list
        if I is None:
            # Use all trajectory points
            I = range(self.x.nCase)
        # Check type
        if self.opts.get_DataBookType(comp) != "CaseProp":
            raise ValueError(
                "Component '%s' is not a CaseProp component" % comp)
        # Read the component if necessary
        if comp not in self:
            self.ReadDBCaseProp(comp, check=False, lock=False)
        # Initialize count
        n = 0
        # Loop through indices
        for i in I:
            # Update the data book for that case
            n += self.UpdateCasePropCase(i, comp)
        # Output
        return n

    # Update CaseProp databook for one case of one component
    def UpdateCasePropCase(self, i, comp):
        r"""Update or add a case to a generic-property data book

        The history of a run directory is processed if either one of
        three criteria are met.

            1. The case is not already in the data book
            2. The most recent iteration is greater than the data book
               value
            3. The number of iterations used to create statistics has
               changed

        :Call:
            >>> n = DB.UpdateCasePropCase(i, comp)
        :Inputs:
            *DB*: :class:`DataBook`
                Instance of the data book class
            *i*: :class:`int`
                RunMatrix index
            *comp*: :class:`str`
                Name of component
        :Outputs:
            *n*: ``0`` | ``1``
                How many updates were made
        :Versions:
            * 2022-04-08 ``@ddalle``: Version 1.0
        """
        if comp not in self:
            raise KeyError("No CaseProp databook component '%s'" % comp)
        # Get the first data book component
        DBc = self[comp]
        # Try to find a match existing in the data book
        j = DBc.FindMatch(i)
        # Get the name of the folder
        frun = self.x.GetFullFolderNames(i)
        # Status update
        print(frun)
        # Go home.
        os.chdir(self.RootDir)
        # Check if the folder exists
        if not os.path.isdir(frun):
            # Nothing to do
            return 0
        # Go to the folder
        os.chdir(frun)
        # Get the current iteration number
        nIter = self.cntl.GetCurrentIter(i)
        # Get the number of iterations used for stats.
        nStats = self.opts.get_DataBookNStats(comp)
        # Get the iteration at which statistics can begin.
        nMin = self.opts.get_DataBookNMin(comp)
        # Process whether or not to update.
        if (not nIter) or (nIter < nMin + nStats):
            # Not enough iterations (or zero iterations)
            print("  Not enough iterations (%s) for analysis." % nIter)
            q = False
        elif np.isnan(j):
            # No current entry.
            print("  Adding new databook entry at iteration %i." % nIter)
            q = True
        elif DBc['nIter'][j] < nIter:
            # Update
            print(
                "  Updating from iteration %i to %i."
                % (DBc['nIter'][j], nIter))
            q = True
        elif DBc['nStats'][j] < nStats:
            # Change statistics
            print("  Recomputing statistics using %i iterations." % nStats)
            q = True
        else:
            # Up-to-date
            print("  Databook up to date.")
            q = False
        # Check for an update
        if (not q):
            return 0
        # Maximum number of iterations allowed
        nMaxStats = self.opts.get_DataBookNMaxStats(comp)
        # Limit max stats if instructed to do so
        if nMaxStats is None:
            # No max
            nMax = None
        else:
            # Specified max, but don't use data before *nMin*
            nMax = min(nIter - nMin, nMaxStats)
       # --- Read Iterative History ---
        # Get component (note this automatically defaults to *comp*)
        compID = self.opts.get_DataBookCompID(comp)
        # Read the iterative history for single component
        prop = self.ReadCaseProp(compID)
        # Process the statistics.
        s = prop.GetStats(nStats, nMax)
        # Get the corresponding residual drop
        # Save the data.
        if np.isnan(j):
            # Add to the number of cases
            DBc.n += 1
            # Append trajectory values
            for k in self.x.cols:
                # Append
                DBc[k] = np.append(DBc[k], self.x[k][i])
            # Append values
            for c in DBc.DataCols:
                if c in s:
                    DBc[c] = np.append(DBc[c], s[c])
            # Append iteration counts
            if 'nIter' in DBc:
                DBc['nIter']  = np.hstack((DBc['nIter'], [nIter]))
            if 'nStats' in DBc:
                DBc['nStats'] = np.hstack((DBc['nStats'], [s['nStats']]))
        else:
            # Save updated trajectory values
            for k in DBc.xCols:
                # Append to that column
                DBc[k][j] = self.x[k][i]
            # Update data values.
            for c in DBc.DataCols:
                DBc[c][j] = s[c]
            # Update the other statistics.
            if 'nIter' in DBc:
                DBc['nIter'][j] = nIter
            if 'nStats' in DBc:
                DBc['nStats'][j] = s['nStats']
        # Go back.
        os.chdir(self.RootDir)
        # Output
        return 1

    # Function to delete entries by index
    def DeleteCaseProp(self, I, comp=None):
        r"""Delete list of cases from generic-property databook

        :Call:
            >>> DB.DeleteCaseProp(I)
        :Inputs:
            *DB*: :class:`cape.cfdx.dataBook.DataBook`
                Instance of the pyCart data book class
            *I*: :class:`list`\ [:class:`int`]
                List of trajectory indices
            *comp*: {``None``} | :class:`list` | :class:`str`
                Component or list of components
        :Versions:
            * 2022-04-08 ``@ddalle``: Version 1.0
        """
        # Default.
        if I is None:
            return
        # Get list of appropriate components
        comps = self.opts.get_DataBookByGlob("CaseProp", comp)
        # Loop through components
        for comp in comps:
            # Check type
            tcomp = self.opts.get_DataBookType(comp)
            # Filter
            if tcomp not in ["CaseProp"]:
                continue
            # Perform deletions
            nj = self.DeleteCasePropComp(I, comp)
            # Write the component
            if nj > 0:
                # Write cleaned-up data book
                self[comp].Write(unlock=True)
            else:
                # Unlock
                self[comp].Unlock()

    # Function to delete entries by index
    def DeleteCasePropComp(self, I, comp):
        r"""Delete list of cases from generic-property databook comp

        :Call:
            >>> n = DB.DeleteCasePropComp(I, comp)
        :Inputs:
            *DB*: :class:`cape.cfdx.dataBook.DataBook`
                Instance of the pyCart data book class
            *I*: :class:`list`\ [:class:`int`]
                List of trajectory indices
            *comp*: :class:`str`
                Name of component
        :Outputs:
            *n*: :class:`int`
                Number of deleted entries
        :Versions:
            * 2022-04-08 ``@ddalle``: Version 1.0
        """
        # Read if necessary
        if comp not in self:
            self.ReadDBCaseProp(comp, check=True, lock=True)
        # Check if it's present
        if comp not in self:
            print("WARNING: No aero data book component '%s'" % comp)
        # Get the first data book component.
        DBc = self[comp]
        # Number of cases in current data book.
        nCase = DBc.n
        # Initialize data book index array.
        J = []
        # Loop though indices to delete.
        for i in I:
            # Find the match.
            j = DBc.FindMatch(i)
            # Check if one was found.
            if np.isnan(j):
                continue
            # Append to the list of data book indices.
            J.append(j)
        # Number of deletions
        nj = len(J)
        # Exit if no deletions
        if nj == 0:
            return nj
        # Report status
        print("  Removing %s entries from CaseProp component '%s'" % (nj, comp))
        # Initialize mask of cases to keep
        mask = np.ones(nCase, dtype=bool)
        # Set values equal to false for cases to be deleted.
        mask[J] = False
        # Extract data book component.
        DBc = self[comp]
        # Loop through data book columns.
        for c in DBc.keys():
            # Apply the mask
            DBc[c] = DBc[c][mask]
        # Update the number of entries.
        DBc.n = len(DBc[list(DBc.keys())[0]])
        # Output
        return nj
   # ]

   # -------
   # TriqFM
   # -------
   # [
    # Update TriqFM data book
    def UpdateTriqFM(self, I, comp=None):
        r"""Update a TriqFM triangulation-extracted F&M data book

        :Call:
            >>> DB.UpdateTriqFM(I, comp=None)
        :Inputs:
            *DB*: :class:`cape.cfdx.dataBook.DataBook`
                Instance of data book class
            *comp*: {``None``} | :class:`str`
                Name of TriqFM data book component (default is all)
            *I*: :class:`list`\ [:class:`int`]
                List of trajectory indices
        :Versions:
            * 2017-03-29 ``@ddalle``: Version 1.0
        """
        # Get list of appropriate components
        comps = self.opts.get_DataBookByGlob("TriqFM", comp)
        # Loop through those components
        for comp in comps:
            # Status update
            print("Updating TriqFM component '%s' ..." % comp)
            # Perform update and get number of deletions
            n = self.UpdateTriqFMComp(comp, I)
            # Check for updates
            if n == 0:
                # Unlock
                self.TriqFM[comp].Unlock()
                continue
            print("Added or updated %s entries" % n)
            # Write the updated results
            self.TriqFM[comp].Sort()
            self.TriqFM[comp].Write(merge=True, unlock=True)

    # Update TriqFM data book for one component
    def UpdateTriqFMComp(self, comp, I=None):
        r"""Update a TriqFM triangulation-extracted F&M data book

        :Call:
            >>> DB.UpdateTriqFMComp(comp, I=None)
        :Inputs:
            *DB*: :class:`cape.cfdx.dataBook.DataBook`
                Instance of data book class
            *comp*: :class:`str`
                Name of TriqFM data book component
            *I*: {``None``} | :class:`list`\ [:class:`int`]
                List or array of run matrix indices
        :Versions:
            * 2017-03-29 ``@ddalle``: Version 1.0
        """
        # Default case list
        if I is None:
            # Use all trajectory points
            I = range(self.x.nCase)
        # Check type
        if self.opts.get_DataBookType(comp) != "TriqFM":
            raise ValueError(
                "Component '%s' is not a TriqFM component" % comp)
        # Read the TriqFM data book if necessary
        self.ReadTriqFM(comp, check=False, lock=False)
        # Initialize count
        n = 0
        # Loop through indices
        for i in I:
            # Update the data book for that case
            n += self.TriqFM[comp].UpdateCase(i)
        # Output
        return n

    # Function to delete entries from triqfm data book
    def DeleteTriqFM(self, I, comp=None):
        r"""Delete list of cases from TriqFM component data books

        :Call:
            >>> DB.DeleteTriqFM(I, comp=None)
        :Inputs:
            *DB*: :class:`cape.cfdx.dataBook.DataBook`
                Instance of the data book class
            *I*: {``None``} | :class:`list`\ [:class:`int`]
                List or array of run matrix indices
            *comp*: {``None``} | :class:`str` | :class:`list`
                Component wild card or list of component wild cards
        :Versions:
            * 2017-04-25 ``@ddalle``: Version 1.0
        """
        # Get list of appropriate components
        comps = self.opts.get_DataBookByGlob("TriqFM", comp)
        # Loop through those components
        for comp in comps:
            # Get number of deletions
            n = self.DeleteTriqFMComp(comp, I)
            # Check number of deletions
            if n == 0:
                # Unlock and go to next component
                self.TriqFM[comp].Unlock()
                continue
            # Status update
            print("%s: deleted %s TriqFM patch entries" % (comp, n))
            # Write the updated component
            self.TriqFM[comp].Write(unlock=True)

    # Function to delete triqfm entries
    def DeleteTriqFMComp(self, comp, I=None):
        r"""Delete list of cases from a TriqFM component data book

        :Call:
            >>> n = DB.DeleteTriqFMComp(comp, I=None)
        :Inputs:
            *DB*: :class:`cape.cfdx.dataBook.DataBook`
                Instance of the data book class
            *comp*: :class:`str`
                Name of component
            *I*: {``None``} | :class:`list`\ [:class:`int`]
                List or array of run matrix indices
        :Outputs:
            *n*: :class:`list`
                Number of deletions made
        :Versions:
            * 2017-04-25 ``@ddalle``: Version 1.0
        """
        # Default case list
        if I is None:
            # Use all trajectory points
            I = range(self.x.nCase)
        # Check type
        if self.opts.get_DataBookType(comp) != "TriqFM":
            raise ValueError(
                "Component '%s' is not a TriqFM component" % comp)
        # Read the TriqFM data book if necessary
        self.ReadTriqFM(comp, check=True, lock=True)
        # Get the data book
        DBF = self.TriqFM[comp]
        DBc = self.TriqFM[comp][None]
        # Number of cases in current data book.
        nCase = DBc.n
        # Initialize data book index array.
        J = []
        # Loop though indices to delete.
        for i in I:
            # Find the match.
            j = DBc.FindMatch(i)
            # Check if one was found.
            if np.isnan(j): continue
            # Append to the list of data book indices.
            J.append(j)
        # Number of deletions
        nj = len(J)
        # Exit if no deletions
        if nj == 0:
            return 0
        # Initialize mask of cases to keep.
        mask = np.ones(nCase, dtype=bool)
        # Set values equal to false for cases to be deleted.
        mask[J] = False
        # Loop through data book columns.
        for patch in DBF:
            # Get component
            DBc = DBF[patch]
            # Loop through keys
            for c in DBc.keys():
                # Apply the mask
                DBc[c] = DBc[c][mask]
            # Update the number of entries.
            DBc.n = len(DBc[list(DBc.keys())[0]])
        # Output
        return nj
   # ]

   # ----------
   # TriqPoint
   # ----------
   # [
    # Update the TriqPoint data book
    def UpdateTriqPoint(self, I, comp=None):
        r"""Update a TriqPoint triangulation-extracted point sensor data book

        :Call:
            >>> DB.UpdateTriqPoint(I, comp=None)
        :Inputs:
           *DB*: :class:`cape.cfdx.dataBook.DataBook`
               Instance of data book class
           *I*: :class:`list`\ [:class:`int`]
               List or array of run matrix indices
           *comp*: {``None``} | :class:`str`
               Name of TriqPoint group or all if ``None``
        :Versions:
            * 2017-10-11 ``@ddalle``: Version 1.0
        """
        # Get list of appropriate components
        comps = self.opts.get_DataBookByGlob("TriqPoint", comp)
        # Loop through those components
        for comp in comps:
            # Status update
            print("Updating TriqPoint group '%s' ..." % comp)
            # Perform aupdate and get number of additions
            self.UpdateTriqPointComp(comp, I)

    # Update TriqPoint data book for one component
    def UpdateTriqPointComp(self, comp, I=None):
        r"""Update a TriqPoint triangulation-extracted data book

        :Call:
            >>> n = DB.UpdateTriqPointComp(comp, I=None)
        :Inputs:
            *DB*: :class:`cape.cfdx.dataBook.DataBook`
                Instance of data book class
            *comp*: {``None``} | :class:`str`
                Name of TriqPoint group or all if ``None``
            *I*: {``None``} | :class:`list`\ [:class:`int`]
                List or array of run matrix indices
        :Outputs:
            *n*: :class:`int`
                Number of updates made
        :Versions:
            * 2017-10-11 ``@ddalle``: Version 1.0
        """
        # Default case list
        if I is None:
            # Use all trajectory points
            I = np.arange(self.x.nCase)
        # Check type
        if self.opts.get_DataBookType(comp) != "TriqPoint":
            raise ValueError(
                "Component '%s' is not a TriqPoint component" % comp)
        # Read the TriqPoint Data book if necessary
        self.ReadTriqPoint(comp, check=False, lock=False)
        # Initialize counter
        n = 0
        # Loop through indices
        for i in I:
            # Update the data book for that case
            n += self.TriqPoint[comp].UpdateCase(i)
        # Check count
        if n > 0:
            print("    Added or updated %s entries" % n)
            self.TriqPoint[comp].Write(merge=True, unlock=True)
        # Output
        return n

    # Delete entries from TriqPoint data book
    def DeleteTriqPoint(self, I, comp=None):
        r"""Delete list of cases from TriqPoint component data books

        :Call:
            >>> DB.DeleteTriqPoint(I, comp=None)
        :Inputs:
            *DB*: :class:`cape.cfdx.dataBook.DataBook`
                Instance of the data book class
            *I*: {``None``} | :class:`list`\ [:class:`int`]
                List or array of run matrix indices
            *comp*: {``None``} | :class:`str` | :class:`list`
                Component wild card or list of component wild cards
        :Versions:
            * 2017-10-11 ``@ddalle``: Version 1.0
        """
        # Get list of appropriate components
        comps = self.opts.get_DataBookByGlob("TriqPoint", comp)
        # Loop through those components
        for comp in comps:
            # Delete for one component and get count
            n = self.DeleteTriqPointComp(comp, I)
            # Check number of deletions
            if n == 0:
                continue
            # Status update
            print("%s: deleted %s TriqPoint entries" % (comp, n))
            # Write the updated component (no merge)
            self.TriqPoint[comp].Write(unlock=True)

    # Delete TriqPoint individual entries
    def DeleteTriqPointComp(self, comp, I=None):
        r"""Delete list of cases from a TriqPoint component data book

        :Call:
            >>> n = DB.DeleteTriqPointComp(comp, I=None)
        :Inputs:
            *DB*: :class:`cape.cfdx.dataBook.DataBook`
                Instance of the data book class
            *comp*: :class:`str`
                Name of component
            *I*: {``None``} | :class:`list`\ [:class:`int`]
                List or array of run matrix indices
        :Outputs:
            *n*: :class:`list`
                Number of deletions made
        :Versions:
            * 2017-04-25 ``@ddalle``: Version 1.0
            * 2017-10-11 ``@ddalle``: From :func:`DeleteTriqFMComp`
        """
        # Default case list
        if I is None:
            # Use all trajectory points
            I = range(self.x.nCase)
        # Check type
        if self.opts.get_DataBookType(comp) != "TriqPoint":
            raise ValueError(
                "Component '%s' is not a TriqPoint component" % comp)
        # Read the TriqFM data book if necessary
        self.ReadTriqPoint(comp, check=True, lock=True)
        # Get the data book
        DBF = self.TriqPoint[comp]
        # Initialize total count
        n = 0
        # Loop through points
        for pt in DBF.pts:
            # Get the component
            DBc = DBF[pt]
            # Number of cases in current data book.
            nCase = len(DBc[list(DBc.keys())[0]])
            # Initialize data book index array.
            J = []
            # Loop though indices to delete.
            for i in I:
                # Find the match.
                j = DBc.FindMatch(i)
                # Check if one was found.
                if np.isnan(j): continue
                # Append to the list of data book indices.
                J.append(j)
            # Number of deletions
            nj = len(J)
            # Exit if no deletions
            if nj == 0:
                continue
            # Initialize mask of cases to keep.
            mask = np.ones(nCase, dtype=bool)
            # Set values equal to false for cases to be deleted.
            mask[J] = False
            # Loop through keys
            for c in DBc.keys():
                # Apply the mask
                DBc[c] = DBc[c][mask]
            # Update the number of entries.
            DBc.n = len(DBc[list(DBc.keys())[0]])
            # Update deletion count
            n += nj
        # Output
        return n
   # ]

   # [
    # Update python function databook
    def UpdateDBPyFunc(self, I, comp=None):
        r"""Update a scalar Python function output databook

        :Call:
            >>> DB.UpdateDBPyFunc(I, comp=None)
        :Inputs:
            *DB*: :class:`cape.cfdx.dataBook.DataBook`
                Instance of data book class
            *comp*: {``None``} | :class:`str`
                Name of TriqFM data book component (default is all)
            *I*: :class:`list`\ [:class:`int`]
                List of trajectory indices
        :Versions:
            * 2022-04-10 ``@ddalle``: Version 1.0
        """
        # Get list of appropriate components
        comps = self.opts.get_DataBookByGlob("PyFunc", comp)
        # Loop through components
        for comp in comps:
            # Status update
            print("Updating CaseProp component '%s' ..." % comp)
            # Perform update and get number of deletions
            n = self.UpdateDBPyFuncComp(comp, I)
            # Check for updates
            if n == 0:
                # Unlock
                self[comp].Unlock()
                continue
            print("Added or updated %s entries" % n)
            # Write the updated results
            self[comp].Sort()
            self[comp].Write(merge=True, unlock=True)

    # Update Prop data book for one component
    def UpdateDBPyFuncComp(self, comp, I=None):
        r"""Update a PyFunc component of the databook

        :Call:
            >>> DB.UpdateDBPyFuncComp(comp, I=None)
        :Inputs:
            *DB*: :class:`cape.cfdx.dataBook.DataBook`
                Instance of data book class
            *comp*: :class:`str`
                Name of TriqFM data book component
            *I*: {``None``} | :class:`list`\ [:class:`int`]
                List or array of run matrix indices
        :Versions:
            * 2022-04-10 ``@ddalle``: Version 1.0
        """
        # Default case list
        if I is None:
            # Use all trajectory points
            I = range(self.x.nCase)
        # Check type
        if self.opts.get_DataBookType(comp) != "PyFunc":
            raise ValueError(
                "Component '%s' is not a PyFunc component" % comp)
        # Read the component if necessary
        if comp not in self:
            self.ReadDBPyFunc(comp, check=False, lock=False)
        # Initialize count
        n = 0
        # Loop through indices
        for i in I:
            # Update the data book for that case
            n += self.UpdateDBPyFuncCase(i, comp)
        # Output
        return n

    # Update PyFUnc databook for one case of one component
    def UpdateDBPyFuncCase(self, i, comp):
        r"""Update or add a case to a PyFunc data book

        The history of a run directory is processed if either one of
        three criteria are met.

            1. The case is not already in the data book
            2. The most recent iteration is greater than the data book
               value
            3. The number of iterations used to create statistics has
               changed

        :Call:
            >>> n = DB.UpdateCasePropCase(i, comp)
        :Inputs:
            *DB*: :class:`DataBook`
                Instance of the data book class
            *i*: :class:`int`
                RunMatrix index
            *comp*: :class:`str`
                Name of component
        :Outputs:
            *n*: ``0`` | ``1``
                How many updates were made
        :Versions:
            * 2022-04-08 ``@ddalle``: Version 1.0
        """
        if comp not in self:
            raise KeyError("No PyFunc databook component '%s'" % comp)
        # Get the first data book component
        DBc = self[comp]
        # Try to find a match existing in the data book
        j = DBc.FindMatch(i)
        # Get the name of the folder
        frun = self.x.GetFullFolderNames(i)
        # Status update
        print(frun)
        # Go home.
        os.chdir(self.RootDir)
        # Check if the folder exists
        if not os.path.isdir(frun):
            # Nothing to do
            return 0
        # Go to the folder
        os.chdir(frun)
        # Get the current iteration number
        nIter = self.cntl.GetCurrentIter(i)
        # Get the number of iterations used for stats.
        nStats = self.opts.get_DataBookNStats(comp)
        # Get the iteration at which statistics can begin.
        nMin = self.opts.get_DataBookNMin(comp)
        # Process whether or not to update.
        if (not nIter) or (nIter < nMin + nStats):
            # Not enough iterations (or zero iterations)
            print("  Not enough iterations (%s) for analysis." % nIter)
            q = False
        elif np.isnan(j):
            # No current entry.
            print("  Adding new databook entry at iteration %i." % nIter)
            q = True
        elif DBc['nIter'][j] < nIter:
            # Update
            print(
                "  Updating from iteration %i to %i."
                % (DBc['nIter'][j], nIter))
            q = True
        else:
            # Up-to-date
            print("  Databook up to date.")
            q = False
        # Check for an update
        if (not q):
            return 0
        # Execute the appropriate function
        v = DBc.ExecDBPyFunc(i)
        # Check for success
        if v is None:
            return 0
        # Save the data.
        if np.isnan(j):
            # Add to the number of cases
            DBc.n += 1
            # Append trajectory values
            for k in self.x.cols:
                # Append
                DBc[k] = np.append(DBc[k], self.x[k][i])
            # Append values
            for j1, c in enumerate(DBc.DataCols):
                # Check output type from function
                if isinstance(v, dict):
                    # Get columns by name
                    vj = v[c]
                else:
                    # Get values by index
                    vj = v[j1]
                # Append to existing array
                DBc[c] = np.append(DBc[c], vj)
            # Append iteration counts
            if 'nIter' in DBc:
                DBc['nIter']  = np.hstack((DBc['nIter'], [nIter]))
        else:
            # Save updated trajectory values
            for k in DBc.xCols:
                # Append to that column
                DBc[k][j] = self.x[k][i]
            # Update data values.
            for j1, c in enumerate(DBc.DataCols):
                # Check output type from function
                if isinstance(v, dict):
                    # Get columns by name
                    DBc[c][j] = v[c]
                else:
                    # Get values by index
                    DBc[c][j] = v[j1]
            # Update the other statistics.
            if 'nIter' in DBc:
                DBc['nIter'][j] = nIter
        # Go back.
        os.chdir(self.RootDir)
        # Output
        return 1

    # Function to delete entries by index
    def DeleteDBPyFunc(self, I, comp=None):
        r"""Delete list of cases from PyFunc databook

        :Call:
            >>> DB.DeleteDBPyFunc(I)
        :Inputs:
            *DB*: :class:`cape.cfdx.dataBook.DataBook`
                Instance of the pyCart data book class
            *I*: :class:`list`\ [:class:`int`]
                List of trajectory indices
            *comp*: {``None``} | :class:`list` | :class:`str`
                Component or list of components
        :Versions:
            * 2022-04-12 ``@ddalle``: Version 1.0
        """
        # Default.
        if I is None:
            return
        # Get list of appropriate components
        comps = self.opts.get_DataBookByGlob("PyFunc", comp)
        # Loop through components
        for comp in comps:
            # Check type
            tcomp = self.opts.get_DataBookType(comp)
            # Filter
            if tcomp not in ["PyFunc"]:
                continue
            # Perform deletions
            nj = self.DeleteDBPyFuncComp(I, comp)
            # Write the component
            if nj > 0:
                # Write cleaned-up data book
                self[comp].Write(unlock=True)
            else:
                # Unlock
                self[comp].Unlock()

    # Function to delete entries by index
    def DeleteDBPyFuncComp(self, I, comp):
        r"""Delete list of cases from PyFunc databook comp

        :Call:
            >>> n = DB.DeleteDBPyFuncComp(I, comp)
        :Inputs:
            *DB*: :class:`cape.cfdx.dataBook.DataBook`
                Instance of the pyCart data book class
            *I*: :class:`list`\ [:class:`int`]
                List of trajectory indices
            *comp*: :class:`str`
                Name of component
        :Outputs:
            *n*: :class:`int`
                Number of deleted entries
        :Versions:
            * 2022-04-12 ``@ddalle``: Version 1.0
        """
        # Read if necessary
        if comp not in self:
            self.ReadDBPyFunc(comp, check=True, lock=True)
        # Check if it's present
        if comp not in self:
            print("WARNING: No aero data book component '%s'" % comp)
        # Get the first data book component.
        DBc = self[comp]
        # Number of cases in current data book.
        nCase = DBc.n
        # Initialize data book index array.
        J = []
        # Loop though indices to delete.
        for i in I:
            # Find the match.
            j = DBc.FindMatch(i)
            # Check if one was found.
            if np.isnan(j):
                continue
            # Append to the list of data book indices.
            J.append(j)
        # Number of deletions
        nj = len(J)
        # Exit if no deletions
        if nj == 0:
            return nj
        # Report status
        print("  Removing %s entries from CaseProp component '%s'" % (nj, comp))
        # Initialize mask of cases to keep
        mask = np.ones(nCase, dtype=bool)
        # Set values equal to false for cases to be deleted.
        mask[J] = False
        # Extract data book component.
        DBc = self[comp]
        # Loop through data book columns.
        for c in DBc:
            # Apply the mask
            DBc[c] = DBc[c][mask]
        # Update the number of entries.
        DBc.n = len(DBc[list(DBc.keys())[0]])
        # Output
        return nj
   # ]
  # >

  # ==========
  # RunMatrix
  # ==========
  # <
    # Find an entry by trajectory variables.
    def FindMatch(self, i):
        r"""Find an entry by run matrix (trajectory) variables

        It is assumed that exact matches can be found.

        :Call:
            >>> j = DB.FindMatch(i)
        :Inputs:
            *DB*: :class:`cape.cfdx.dataBook.DataBook`
                Instance of the Cape data book class
            *i*: :class:`int`
                Index of the case from the trajectory to try match
        :Outputs:
            *j*: :class:`numpy.ndarray`\ [:class:`int`]
                Array of index(es) that match case *i* or ``NaN``
        :Versions:
            * 2016-02-27 ``@ddalle``: Added as a pointer to first component
        """
        # Get first component
        DBc = self.GetRefComponent()
        # Use its finder
        return DBc.FindMatch(i)

    # Find an entry using specified tolerance options
    def FindTargetMatch(self, DBT, i, topts, keylist='tol', **kw):
        r"""Find a target entry by run matrix (trajectory) variables

        Cases will be considered matches by comparing variables
        specified in the *topts* variable, which shares some of the
        options from the  ``"Targets"`` subsection of the ``"DataBook"``
        section of :file:`cape.json`.  Suppose that *topts* contains the
        following:

        .. code-block:: python

            {
                "RunMatrix": {"alpha": "ALPHA", "Mach": "MACH"}
                "Tolerances": {
                    "alpha": 0.05,
                    "Mach": 0.01
                },
                "Keys": ["alpha", "Mach", "beta"]
            }

        Then any entry in the data book target that matches the Mach
        number within 0.01 (using a column labeled ``"MACH"``) and alpha
        to within 0.05 is considered a match.  Because the *Keys*
        parameter contains ``"beta"``, the search will also look for
        exact matches in ``"beta"``.

        If the *Keys* parameter is not set, the search will use either
        all the keys in the trajectory, *x.cols*, or just the keys
        specified in the ``"Tolerances"`` section of *topts*.  Which of
        these two default lists to use is determined by the *keylist*
        input.

        :Call:
            >>> j = DB.FindTargetMatch(DBT, i, topts, **kw)
        :Inputs:
            *DB*: :class:`cape.cfdx.dataBook.DataBook`
                Instance of the Cape data book class
            *DBT*: :class:`DBBase` | :class:`DBTarget`
                Target component databook
            *i*: :class:`int`
                Index of the case from the trajectory to try match
            *topts*: :class:`dict` | :class:`DBTarget`
                Criteria used to determine a match
            *keylist*: ``"x"`` | {``"tol"``}
                Source for default list of keys
            *source*: {``"self"``} | ``"target"``
                Match *DB* case *i* or *DBT* case *i*
        :Outputs:
            *j*: :class:`numpy.ndarray`\ [:class:`int`]
                Array of indices that match the trajectory
        :See also:
            * :func:`cape.cfdx.dataBook.DBTarget.FindMatch`
            * :func:`cape.cfdx.dataBook.DBBase.FindMatch`
        :Versions:
            * 2016-02-27 ``@ddalle``: Added as a pointer to first component
            * 2018-02-12 ``@ddalle``: First input *x* -> *DBT*
        """
        # Get first component
        DBc = self.GetRefComponent()
        # Use its finder
        return DBc.FindTargetMatch(DBT, i, topts, keylist=keylist, **kw)

    # Match the databook copy of the trajectory
    def UpdateRunMatrix(self):
        r"""Match the trajectory to the cases in the data book

        :Call:
            >>> DB.UpdateRunMatrix()
        :Inputs:
            *DB*: :class:`cape.cfdx.dataBook.DataBook`
                Instance of the Cape data book class
        :Versions:
            * 2015-05-22 ``@ddalle``: Version 1.0
        """
        # Get the first component.
        DBc = self.GetRefComponent()
        # Loop through the fields.
        for k in self.x.cols:
            # Copy the data.
            self.x[k] = DBc[k]
            # Set the text.
            self.x.text[k] = [str(xk) for xk in DBc[k]]
        # Set the number of cases.
        self.x.nCase = DBc.n

    # Restrict the data book object to points in the trajectory.
    def MatchRunMatrix(self):
        r"""Restrict the data book object to points in the trajectory

        :Call:
            >>> DB.MatchRunMatrix()
        :Inputs:
            *DB*: :class:`cape.cfdx.dataBook.DataBook`
                Instance of the Cape data book class
        :Versions:
            * 2015-05-28 ``@ddalle``: Version 1.0
        """
        # Get the first component.
        DBc = self.GetRefComponent()
        # Initialize indices of points to keep.
        I = []
        J = []
        # Loop through trajectory points.
        for i in range(self.x.nCase):
            # Look for a match
            j = DBc.FindMatch(i)
            # Check for no matches.
            if np.isnan(j): continue
            # Match: append to both lists.
            I.append(i)
            J.append(j)
        # Loop through the trajectory keys.
        for k in self.x.cols:
            # Restrict to trajectory points that were found.
            self.x[k] = self.x[k][I]
        # Loop through the databook components.
        for comp in self.Components:
            # Loop through fields.
            for k in DBc.keys():
                # Restrict to matched cases.
                self[comp][k] = self[comp][k][J]

    # Get lists of indices of matches
    def GetTargetMatches(self, ftarg, tol=0.0, tols={}):
        r"""Get vectors of indices matching targets

        :Call:
            >>> I, J = DB.GetTargetMatches(ftarg, tol=0.0, tols={})
        :Inputs:
            *DB*: :class:`cape.cfdx.dataBook.DataBook`
                Instance of data book class
            *ftarg*: :class:`str`
                Name of the target and column
            *tol*: :class:`float`
                Tolerance for matching all keys
            *tols*: :class:`dict`
                Dictionary of specific tolerances for each key
        :Outputs:
            *I*: :class:`np.ndarray`
                Array of data book indices with matches
            *J*: :class:`np.ndarray`
                Array of target indices for each data book index
        :Versions:
            * 2015-08-30 ``@ddalle``: Version 1.0
        """
        # First component.
        DBC = self.GetRefComponent()
        # Initialize indices of targets *J*
        I = []
        J = []
        # Loop through cases.
        for i in np.arange(DBC.n):
            # Get the match.
            j = self.GetTargetMatch(i, ftarg, tol=tol, tols=tols)
            # Check it.
            if np.isnan(j): continue
            # Append it.
            I.append(i)
            J.append(j)
        # Convert to array.
        I = np.array(I)
        J = np.array(J)
        # Output
        return I, J

    # Get match for a single index
    def GetTargetMatch(self, i, ftarg, tol=0.0, tols={}):
        r"""Get index of a target match for one data book entry

        :Call:
            >>> j = DB.GetTargetMatch(i, ftarg, tol=0.0, tols={})
        :Inputs:
            *DB*: :class:`cape.cfdx.dataBook.DataBook`
                Instance of data book class
            *i*: :class:`int`
                Data book index
            *ftarg*: :class:`str`
                Name of the target and column
            *tol*: :class:`float`
                Tolerance for matching all keys
            *tols*: :class:`dict`
                Dictionary of specific tolerances for each key
        :Outputs:
            *j*: :class:`int` | ``np.nan``
                Data book target index
        :Versions:
            * 2015-08-30 ``@ddalle``: Version 1.0
        """
        # Check inputs.
        if type(tols).__name__ not in ['dict']:
            raise IOError("Keyword argument *tols* to " +
                ":func:`GetTargetMatches` must be a :class:`dict`.")
        # First component.
        DBC = self.GetRefComponent()
        # Get the target.
        DBT = self.GetTargetByName(ftarg)
        # Get trajectory keys.
        tkeys = DBT.topts.get_RunMatrix()
        # Initialize constraints.
        cons = {}
        # Loop through trajectory keys
        for k in self.x.cols:
            # Get the column name.
            col = tkeys.get(k, k)
            # Continue if column not present.
            if col is None or col not in DBT: continue
            # Get the constraint
            cons[k] = tols.get(k, tol)
            # Set the key.
            tkeys.setdefault(k, col)
        # Initialize match indices
        m = np.arange(DBT.nCase)
        # Loop through tkeys
        for k in tkeys:
            # Get the trajectory key.
            tk = tkeys[k]
            # Make sure there's a key.
            if tk is None: continue
            # Check type.
            if self.x.defns[k]['Value'].startswith('float'):
                # Apply the constraint.
                m = np.intersect1d(m, np.where(
                    np.abs(DBC[k][i] - DBT[tk]) <= cons[k])[0])
            else:
                # Apply equality constraint.
                m = np.intersect1d(m, np.where(DBC[k][i]==DBT[tk])[0])
            # Check if empty; if so exit with no match.
            if len(m) == 0: return np.nan
        # Return the first match.
        return m[0]

    # Get match for a single index
    def GetDBMatch(self, j, ftarg, tol=0.0, tols={}):
        r"""Get index of a target match (if any) for one data book entry

        :Call:
            >>> i = DB.GetDBMatch(j, ftarg, tol=0.0, tols={})
        :Inputs:
            *DB*: :class:`cape.cfdx.dataBook.DataBook`
                Instance of a data book class
            *j*: :class:`int` | ``np.nan``
                Data book target index
            *ftarg*: :class:`str`
                Name of the target and column
            *tol*: :class:`float`
                Tolerance for matching all keys (``0.0`` enforces equality)
            *tols*: :class:`dict`
                Dictionary of specific tolerances for each key
        :Outputs:
            *i*: :class:`int`
                Data book index
        :Versions:
            * 2015-08-30 ``@ddalle``: Version 1.0
        """
        # Check inputs.
        if type(tols).__name__ not in ['dict']:
            raise IOError("Keyword argument *tols* to " +
                ":func:`GetTargetMatches` must be a :class:`dict`.")
        # First component.
        DBC = self.GetRefComponent()
        # Get the target.
        DBT = self.GetTargetByName(ftarg)
        # Get trajectory keys.
        tkeys = DBT.topts.get_RunMatrix()
        # Initialize constraints.
        cons = {}
        # Loop through trajectory keys
        for k in self.x.cols:
            # Get the column name.
            col = tkeys.get(k, k)
            # Continue if column not present.
            if col is None or col not in DBT: continue
            # Get the constraint
            cons[k] = tols.get(k, tol)
            # Set the key.
            tkeys.setdefault(k, col)
        # Initialize match indices
        m = np.arange(DBC.n)
        # Loop through tkeys
        for k in tkeys:
            # Get the trajectory key.
            tk = tkeys[k]
            # Make sure there's a key.
            if tk is None: continue
            # Check type.
            if self.x.defns[k]['Value'].startswith('float'):
                # Apply the constraint.
                m = np.intersect1d(m, np.where(
                    np.abs(DBC[k] - DBT[tk][j]) <= cons[k])[0])
            else:
                # Apply equality constraint.
                m = np.intersect1d(m, np.where(DBC[k]==DBT[tk][j])[0])
            # Check if empty; if so exit with no match.
            if len(m) == 0: return np.nan
        # Return the first match.
        return m[0]
  # >

  # ============
  # Organization
  # ============
  # <
    # Get target to use based on target name
    def GetTargetByName(self, targ):
        r"""Get a target handle by name of the target

        :Call:
            >>> DBT = DB.GetTargetByName(targ)
        :Inputs:
            *DB*: :class:`cape.cfdx.dataBook.DataBook`
                Instance of the data book class
            *targ*: :class:`str`
                Name of target to find
        :Outputs:
            *DBT*: :class:`cape.cfdx.dataBook.DBTarget`
                Instance of the pyCart data book target class
        :Versions:
            * 2015-06-04 ``@ddalle``: Version 1.0
        """
        # Get target list
        try:
            # Get the current dict
            targs = self.Targets
        except AttributeError:
            # Not initialized
            targs = {}
        # Check for the target.
        if targ not in targs:
            # Target not found.
            raise ValueError("Target named '%s' not in data book." % targ)
        # Return the target handle.
        return targs[targ]

    # Function to sort data book
    def Sort(self, key=None, I=None):
        r"""Sort a data book according to either a key or an index

        :Call:
            >>> DB.Sort()
            >>> DB.Sort(key)
            >>> DB.Sort(I=None)
        :Inputs:
            *DB*: :class:`cape.cfdx.dataBook.DataBook`
                Instance of the Cape data book class
            *key*: :class:`str` | :class:`list`\ [:class:`str`]
                Name of trajectory key or list of keys on which to sort
            *I*: :class:`np.ndarray`\ [:class:`int`]
                List of indices; must have same size as data book
        :Versions:
            * 2014-12-30 ``@ddalle``: Version 1.0
            * 2015-06-19 ``@ddalle``: New multi-key sort
            * 2016-01-13 ``@ddalle``: Checks to allow incomplete comps
        """
        # Process inputs.
        if I is None:
            # Get first force-like component
            DBc = self.GetRefComponent()
            # Use indirect sort on the first component.
            I = DBc.ArgSort(key)
        # Loop through components.
        for comp in self.Components:
            # Check for component
            if comp not in self: continue
            # Check for populated component
            if self[comp].n != len(I): continue
            # Apply the DBComp.Sort() method.
            self[comp].Sort(I=I)
  # >

  # ========
  # Plotting
  # ========
  # <
    # Plot a sweep of one or more coefficients
    def PlotCoeff(self, comp, coeff, I, **kw):
        r"""Plot a sweep of one coefficients over several cases

        :Call:
            >>> h = DB.PlotCoeff(comp, coeff, I, **kw)
        :Inputs:
            *DB*: :class:`cape.cfdx.dataBook.DataBook`
                Instance of the data book class
            *comp*: :class:`str`
                Component whose coefficient is being plotted
            *coeff*: :class:`str`
                Coefficient being plotted
            *I*: :class:`np.ndarray`\ [:class:`int`]
                List of indexes of cases to include in sweep
        :Keyword Arguments:
            *x*: [ {None} | :class:`str` ]
                RunMatrix key for *x* axis (else plot against index)
            *Label*: {*comp*} | :class:`str`
                Manually specified label
            *Legend*: {``True``} | ``False``
                Whether or not to use a legend
            *StDev*: {``None``} | :class:`float`
                Multiple of iterative history standard deviation to plot
            *MinMax*: ``True`` | {``False``}
                Option to plot min and max from iterative history
            *Uncertainty*: ``True`` | {``False``}
                Whether to plot direct uncertainty
            *PlotOptions*: :class:`dict`
                Plot options for the primary line(s)
            *StDevOptions*: :class:`dict`
                Plot options for the standard deviation plot
            *MinMaxOptions*: :class:`dict`
                Plot options for the min/max plot
            *UncertaintyOptions*: :class:`dict`
                Dictionary of plot options for the uncertainty plot
            *FigureWidth*: :class:`float`
                Width of figure in inches
            *FigureHeight*: :class:`float`
                Height of figure in inches
            *PlotTypeStDev*: {``"FillBetween"``} | ``"ErrorBar"``
                Plot function to use for standard deviation plot
            *PlotTypeMinMax*: {``"FillBetween"``} | ``"ErrorBar"``
                Plot function to use for min/max plot
            *PlotTypeUncertainty*: ``"FillBetween"`` | {``"ErrorBar"``}
                Plot function to use for uncertainty plot
        :Outputs:
            *h*: :class:`dict`
                Dictionary of plot handles
        :See also:
            * :func:`cape.cfdx.dataBook.DBBase.PlotCoeff`
        :Versions:
            * 2015-05-30 ``@ddalle``: Version 1.0
            * 2015-12-14 ``@ddalle``: Added error bars
        """
        # Check for the component
        if comp not in self:
            raise KeyError(
                "Data book does not contain a component '%s'" % comp)
        # Defer to the component's plot capabilities
        return self[comp].PlotCoeff(coeff, I, **kw)

    # Plot a sweep of one or more coefficients
    def PlotContour(self, comp, coeff, I, **kw):
        r"""Create a contour plot of one coefficient over several cases

        :Call:
            >>> h = DB.PlotContour(comp, coeff, I, **kw)
        :Inputs:
            *DB*: :class:`cape.cfdx.dataBook.DataBook`
                Instance of the data book class
            *comp*: :class:`str`
                Component whose coefficient is being plotted
            *coeff*: :class:`str`
                Coefficient being plotted
            *I*: :class:`numpy.ndarray`\ [:class:`int`]
                List of indexes of cases to include in sweep
        :Keyword Arguments:
            *x*: :class:`str`
                RunMatrix key for *x* axis
            *y*: :class:`str`
                RunMatrix key for *y* axis
            *ContourType*: {"tricontourf"} | "tricontour" | "tripcolor"
                Contour plotting function to use
            *LineType*: {"plot"} | "triplot" | "none"
                Line plotting function to highlight data points
            *Label*: [ {*comp*} | :class:`str` ]
                Manually specified label
            *ColorBar*: [ {``True``} | ``False`` ]
                Whether or not to use a color bar
            *ContourOptions*: :class:`dict`
                Plot options to pass to contour plotting function
            *PlotOptions*: :class:`dict`
                Plot options for the line plot
            *FigureWidth*: :class:`float`
                Width of figure in inches
            *FigureHeight*: :class:`float`
                Height of figure in inches
        :Outputs:
            *h*: :class:`dict`
                Dictionary of plot handles
        :See also:
            * :func:`cape.cfdx.dataBook.DBBase.PlotCoeff`
        :Versions:
            * 2015-05-30 ``@ddalle``: Version 1.0
            * 2015-12-14 ``@ddalle``: Added error bars
        """
        # Check for the component
        if comp not in self:
            raise KeyError("Data book does not contain a component '%s'" % comp)
        # Defer to the component's plot capabilities
        return self[comp].PlotContour(coeff, I, **kw)
  # >
# class DataBook


# Function to automatically get inclusive data limits.
def get_ylim(ha, pad=0.05):
    """Calculate appropriate *y*-limits to include all lines in a plot

    Plotted objects in the classes :class:`matplotlib.lines.Lines2D` and
    :class:`matplotlib.collections.PolyCollection` are checked.

    :Call:
        >>> ymin, ymax = get_ylim(ha, pad=0.05)
    :Inputs:
        *ha*: :class:`matplotlib.axes.AxesSubplot`
            Axis handle
        *pad*: :class:`float`
            Extra padding to min and max values to plot.
    :Outputs:
        *ymin*: :class:`float`
            Minimum *y* coordinate including padding
        *ymax*: :class:`float`
            Maximum *y* coordinate including padding
    :Versions:
        * 2015-07-06 ``@ddalle``: Version 1.0
    """
    # Initialize limits.
    ymin = np.inf
    ymax = -np.inf
    # Loop through all children of the input axes.
    for h in ha.get_children():
        # Get the type.
        t = type(h).__name__
        # Check the class.
        if t == 'Line2D':
            # Get the y data for this line
            ydata = h.get_ydata()
            # Check the min and max data
            if len(ydata) > 0:
                ymin = min(ymin, min(h.get_ydata()))
                ymax = max(ymax, max(h.get_ydata()))
        elif t in ['PathCollection', 'PolyCollection']:
            # Loop through paths
            for P in h.get_paths():
                # Get the coordinates
                ymin = min(ymin, min(P.vertices[:,1]))
                ymax = max(ymax, max(P.vertices[:,1]))
    # Check for identical values
    if ymax - ymin <= 0.1*pad:
        # Expand by manual amount,.
        ymax += pad*abs(ymax)
        ymin -= pad*abs(ymin)
    # Add padding.
    yminv = (1+pad)*ymin - pad*ymax
    ymaxv = (1+pad)*ymax - pad*ymin
    # Output
    return yminv, ymaxv


# Function to automatically get inclusive data limits.
def get_xlim(ha, pad=0.05):
    """Calculate appropriate *x*-limits to include all lines in a plot

    Plotted objects in the classes :class:`matplotlib.lines.Lines2D` are
    checked.

    :Call:
        >>> xmin, xmax = get_xlim(ha, pad=0.05)
    :Inputs:
        *ha*: :class:`matplotlib.axes.AxesSubplot`
            Axis handle
        *pad*: :class:`float`
            Extra padding to min and max values to plot.
    :Outputs:
        *xmin*: :class:`float`
            Minimum *x* coordinate including padding
        *xmax*: :class:`float`
            Maximum *x* coordinate including padding
    :Versions:
        * 2015-07-06 ``@ddalle``: Version 1.0
    """
    # Initialize limits.
    xmin = np.inf
    xmax = -np.inf
    # Loop through all children of the input axes.
    for h in ha.get_children():
        # Get the type.
        t = type(h).__name__
        # Check the class.
        if t == 'Line2D':
            # Get data
            xdata = h.get_xdata()
            # Check the min and max data
            if len(xdata) > 0:
                xmin = min(xmin, min(h.get_xdata()))
                xmax = max(xmax, max(h.get_xdata()))
        elif t in ['PathCollection', 'PolyCollection']:
            # Loop through paths
            for P in h.get_paths():
                # Get the coordinates
                xmin = min(xmin, min(P.vertices[:,1]))
                xmax = max(xmax, max(P.vertices[:,1]))
    # Check for identical values
    if xmax - xmin <= 0.1*pad:
        # Expand by manual amount,.
        xmax += pad*abs(xmax)
        xmin -= pad*abs(xmin)
    # Add padding.
    xminv = (1+pad)*xmin - pad*xmax
    xmaxv = (1+pad)*xmax - pad*xmin
    # Output
    return xminv, xmaxv
# def get_xlim


# Data book for an individual component
class DBBase(dict):
    """
    Individual item data book basis class

    :Call:
        >>> DBi = DBBase(comp, cntl, check=False, lock=False)
    :Inputs:
        *comp*: :class:`str`
            Name of the component or other item name
        *cntl*: :class:`Cntl`
            CAPE control class instance
        *check*: ``True`` | {``False``}
            Whether or not to check LOCK status
        *lock*: ``True`` | {``False``}
            If ``True``, wait if the LOCK file exists
    :Outputs:
        *DBi*: :class:`cape.cfdx.dataBook.DBBase`
            An individual item data book
    :Versions:
        * 2014-12-22 ``@ddalle``: Version 1.0
        * 2015-12-04 ``@ddalle``: Forked from :class:`DBComp`
    """
  # ======
  # Config
  # ======
  # <
    # Initialization method
    def __init__(self, comp, cntl, check=False, lock=False, **kw):
        """Initialization method

        :Versions:
            * 2014-12-21 ``@ddalle``: Version 1.0
            * 2016-03-15 ``@ddalle``: Version 1.1; general column names
            * 2022-04-13 ``@ddalle``: Version 1.2; use *cntl*
        """
        # Unpack
        x = cntl.x
        opts = cntl.opts
        # Save relevant inputs
        self.x = x.Copy()
        self.opts = opts
        self.cntl = cntl
        self.comp = comp
        self.name = comp
        # Root directory
        self.RootDir = kw.get("RootDir", os.getcwd())

        # Get the directory.
        fdir = opts.get_DataBookFolder()

        # Construct the file name.
        fcomp = 'aero_%s.csv' % comp
        # Folder name for compatibility.
        fdir = fdir.replace("/", os.sep)
        fdir = fdir.replace("\\", os.sep)
        # Construct the full file name.
        fname = os.path.join(fdir, fcomp)
        # Save the file name.
        self.fname = fname
        self.fdir = fdir

        # Process columns
        self.ProcessColumns()

        # Read the file or initialize empty arrays.
        self.Read(self.fname, check=check, lock=lock)

    # Command-line representation
    def __repr__(self):
        """Representation method

        :Versions:
            * 2014-12-27 ``@ddalle``: Version 1.0
        """
        # Initialize string
        try:
            return "<DBBase '%s', n=%s>" % (self.comp, self.n)
        except Exception:
            return "<DBBase, n=%i>" % self.n
    # String conversion
    __str__ = __repr__

    # Directory creation using appropriate settings
    def mkdir(self, fdir):
        """Create a directory using settings from *DataBook>umask*

        :Call:
            >>> DB.mkdir(fdir)
        :Inputs:
            *DB*: :class:`cape.cfdx.dataBook.DataBook`
                Instance of the Cape data book class
            *fdir*: :class:`str`
                Directory to create
        :Versions:
            * 2017-09-05 ``@ddalle``: Version 1.0
        """
        # Call databook method
        os.mkdir(fdir)
  # >

  # ======
  # Read
  # ======
  # <
   # ---------------
   # General Readers
   # ---------------
   # [
    # Process columns
    def ProcessColumns(self):
        """Process column names

        :Call:
            >>> DBi.ProcessColumns()
        :Inputs:
            *DBi*: :class:`cape.cfdx.dataBook.DBBase`
                Data book base object
        :Effects:
            *DBi.xCols*: :class:`list` (:class:`str`)
                List of trajectory keys
            *DBi.fCols*: :class:`list` (:class:`str`)
                List of floating point data columns
            *DBi.iCols*: :class:`list` (:class:`str`)
                List of integer data columns
            *DBi.cols*: :class:`list` (:class:`str`)
                Total list of columns
            *DBi.nxCol*: :class:`int`
                Number of trajectory keys
            *DBi.nfCol*: :class:`int`
                Number of floating point keys
            *DBi.niCol*: :class:`int`
                Number of integer data columns
            *DBi.nCol*: :class:`int`
                Total number of columns
        :Versions:
            * 2016-03-15 ``@ddalle``: Version 1.0
        """
        # Get coefficients
        coeffs = self.opts.get_DataBookCols(self.comp)
        # Initialize columns for coefficients
        cCols = []
        # Check for mean
        for coeff in coeffs:
            # Get list of stats for this column
            cColi = self.opts.get_DataBookColStats(self.comp, coeff)
            # Check for 'mu'
            if 'mu' in cColi:
                cCols.append(coeff)
        # Add list of statistics for each column
        for coeff in coeffs:
            # Get list of stats for this column
            cColi = self.opts.get_DataBookColStats(self.comp, coeff)
            # Remove 'mu' from the list
            if 'mu' in cColi:
                cColi.remove('mu')
            # Append to list
            for c in cColi:
                cCols.append('%s_%s' % (coeff, c))
        # Get additional float columns
        fCols = self.opts.get_DataBookFloatCols(self.comp)
        iCols = self.opts.get_DataBookIntCols(self.comp)

        # Save column names.
        self.xCols = self.x.cols
        self.fCols = cCols + fCols
        self.iCols = iCols
        self.cols = self.xCols + self.fCols + self.iCols
        # Counts
        self.nxCol = len(self.xCols)
        self.nfCol = len(self.fCols)
        self.niCol = len(self.iCols)
        self.nCol = len(self.cols)

    # Read point sensor data
    def Read(self, fname=None, check=False, lock=False):
        """Read a data book statistics file

        :Call:
            >>> DBc.Read()
            >>> DBc.Read(fname, check=False, lock=False)
        :Inputs:
            *DBc*: :class:`cape.cfdx.dataBook.DBBase`
                Data book base object
            *fname*: :class:`str`
                Name of data file to read
            *check*: ``True`` | {``False``}
                Whether or not to check LOCK status
            *lock*: ``True`` | {``False``}
                If ``True``, wait if the LOCK file exists
        :Versions:
            * 2015-12-04 ``@ddalle``: Version 1.0
            * 2017-06-12 ``@ddalle``: Added *lock*
        """
        # Check for lock status?
        if check:
            # Wait until unlocked
            while self.CheckLock():
                # Status update
                print("   Locked.  Waiting 30 s ...")
                os.sys.stdout.flush()
                time.sleep(30)
        # Lock the file?
        if lock:
            self.Lock()
        # Check for default file name
        if fname is None: fname = self.fname
        # Process converters
        self.ProcessConverters()
        # Check for the readability of the file
        try:
            # Estimate length of file and find first data row
            nRow, pos = self.EstimateLineCount(fname)
        except Exception:
            # Initialize empty trajectory arrays
            for k in self.xCols:
                # get the type.
                t = self.x.defns[k].get('Value', 'float')
                # convert type
                if t in ['hex', 'oct', 'octal', 'bin']:
                    t = 'int'
                # Initialize an empty array.
                self[k] = np.array([], dtype=str(t))
            # Initialize float parameters
            for col in self.fCols:
                self[col] = np.array([], dtype=float)
            # Initialize integer counts
            for col in self.iCols:
                self[col] = np.array([], dtype=int)
            # Exit
            self.n = 0
            return
        # Data book delimiter
        delim = self.opts.get_DataBookDelimiter()
        # Full list of columns
        cols = self.xCols + self.fCols + self.iCols
        # List of converters
        conv = []
        # Number of columns
        nCol = len(cols)
        # Initialize trajectory columns
        for k in self.xCols:
            # Get the type
            t = str(self.x.defns[k].get('Value', 'float'))
            # Convert type
            if t in ['hex', 'oct', 'octal', 'bin', 'binary']:
                # Differently-based integer
                dt = 'int'
            elif t.startswith('str'):
                # Initialize a string with decent length
                dt = 'U64'
            elif t.startswith('unicode'):
                # Initialize a unicode string with decent length
                dt = 'U64'
            else:
                # Use the type as it is
                dt = str(t)
            # Initialize the key
            self[k] = np.zeros(nRow, dtype=dt)
        # Initialize float columns
        for k in self.fCols:
            self[k] = np.nan*np.zeros(nRow, dtype='float')
        # Initialize int columns
        for k in self.iCols:
            self[k] = np.nan*np.zeros(nRow, dtype='int')
        # Open the file
        f = open(fname)
        # Go to first data position
        # Warning counter
        nWarn = 0
        # Initialize count
        n = 0
        # Read first line
        line = f.readline()
        # Initialize headers
        headers = []
        nh = 0
        # Loop through file
        while line != '' and n < nRow:
            # Strip line
            line = line.strip()
            # Check for comment
            if line.startswith('#'):
                # Attempt to read headers
                hi = line.lstrip('#').split(delim)
                hi = [h.strip() for h in hi]
                # Get line with most headers, and check first entry
                if len(hi) > nh and hi[0] == cols[0]:
                    # These are the headers
                    headers = hi
                    nh = len(headers)
                # Regardless of whether or not this is the header row, move on
                line = f.readline()
                continue
            # Check for empty line
            if len(line) == 0:
                continue
            # Split line, w/ quotes like 1,"a,b",2 -> ['1','a,b','2']
            V = util.split_line(line, delim, nh)
            # Check count
            if len(V) != nh:
                # Increase count
                nWarn += 1
                # If too many warnings, exit
                if nWarn > 50:
                    raise RuntimeError("Too many warnings")
                print("  Warning #%i in file '%s'" % (nWarn, fname))
                print("    Error in data line %i" % n)
                print("    Expected %i values but found %i" % (nh, len(V)))
                continue
            # Process data
            for j in range(nh):
                # Get header
                k = headers[j]
                # Get index...
                if k in cols:
                    # Find the data book column number
                    i = cols.index(k)
                else:
                    # Extra column not present in data book
                    continue
                # Save value
                self[k][n] = self.rconv[i](V[j])
            # Increase count
            n += 1
            # Read next line
            line = f.readline()
        # Trim columns
        for k in self.cols:
            self[k] = self[k][:n]
        # Save column number
        self.n = n

    # Read a copy
    def ReadCopy(self, check=False, lock=False):
        """Read a copied database object

        :Call:
            >>> DBc1 = DBc.ReadCopy(check=False, lock=False)
        :Inputs:
            *DBc*: :class:`cape.cfdx.dataBook.DBBase`
                Data book base object
            *check*: ``True`` | {``False``}
                Whether or not to check LOCK status
            *lock*: ``True`` | {``False``}
                If ``True``, wait if the LOCK file exists
        :Outputs:
            *DBc1*: :class:`cape.cfdx.dataBook.DBBase`
                Copy of data book base object
        :Versions:
            * 2017-06-26 ``@ddalle``: Version 1.0
        """
        # Check for a name
        try:
            # Use the *name* as the first choice
            name = self.name
        except AttributeError:
            # Fall back to the *comp* attribute
            name = self.comp
        # Call the object
        DBc = self.__class__(name, self.cntl, check=check, lock=lock)
        # Ensure the same root directory is used
        DBc.RootDir = getattr(self, "RootDir", os.getcwd())
        # Output
        return DBc

    # Estimate number of lines in a file
    def EstimateLineCount(self, fname=None):
        """Get a conservative (high) estimate of the number of lines in a file

        :Call:
            >>> n, pos = DBP.EstimateLineCount(fname)
        :Inputs:
            *DBP*: :class:`cape.cfdx.dataBook.DBBase`
                Data book base object
            *fname*: :class:`str`
                Name of data file to read
        :Outputs:
            *n*: :class:`int`
                Conservative estimate of length of file
            *pos*: :class:`int`
                Position of first data character
        :Versions:
            * 2016-03-15 ``@ddalle``: Version 1.0
        """
        # Check for default file name
        if fname is None: fname = self.fname
        # Open the file
        f = open(fname)
        # Initialize line
        line = '#\n'
        # Loop until not a comment
        while line.startswith('#'):
            # Save position
            pos = f.tell()
            # Read next line
            line = f.readline()
        # Get new position to measure length of a single line
        pos1 = f.tell()
        # Move to end of file
        f.seek(0, 2)
        # Get current position
        iend = f.tell()
        # Close file
        f.close()
        # Estimate line count
        if pos == pos1:
            # No data
            n = 1
        else:
            # Divide length of data section by length of single line
            n = int(2*np.ceil(float(iend-pos) / float(pos1-pos)))
        # Output
        return n, pos

    # Set converters
    def ProcessConverters(self):
        r"""Process the list of converters to read and write each column

        :Call:
            >>> DBP.ProcessConverters()
        :Inputs:
            *DBP*: :class:`cape.cfdx.dataBook.DataBookBase`
                Data book base object
        :Effects:
            *DBP.rconv*: :class:`list` (:class:`function`)
                List of read converters
            *DBP.wflag*: :class:`list` (%i | %.12g | %s)
                List of write flags
        :Versions:
            * 2016-03-15 ``@ddalle``: Version 1.0
        """
        # Full list of columns
        cols = self.xCols + self.fCols + self.iCols
        # List of converters
        self.rconv = []
        self.wflag = []
        # Initialize trajectory columns
        for k in self.xCols:
            # Get the type
            t = self.x.defns[k].get('Value', 'float')
            # Set the converter
            if t == 'float':
                # Float value
                self.rconv.append(float)
                self.wflag.append('%.12g')
            elif t == 'int':
                # Regular integer value
                self.rconv.append(int)
                self.wflag.append('%i')
            elif t in ['str']:
                # String value
                self.rconv.append(str)
                self.wflag.append('%s')
            elif t in ['unicode']:
                # Unicode string
                self.rconv.append(unicode)
                self.wflag.append('%s')
            elif t in ['oct', 'octal']:
                # Octal integer
                self.rconv.append(lambda v: eval('0o'+v))
                self.wflag.append('%i')
            elif t in ['bin', 'binary']:
                # Binary integer
                self.rconv.append(lambda v: eval('0b'+v))
                self.wflag.append('%i')
            elif t in ['hex']:
                # Hexadecimal integer
                self.rconv.append(lambda v: eval('0x'+v))
                self.wflag.append('%i')
        # Initialize float columns
        for k in self.fCols:
            self.rconv.append(float)
            self.wflag.append('%.12g')
        # Initialize int columns
        for k in self.iCols:
            self.rconv.append(int)
            self.wflag.append('%.12g')
   # ]

   # ----
   # Lock
   # ----
   # [
    # Get name of lock file
    def GetLockFile(self):
        """Get the name of the potential lock file

        :Call:
            >>> flock = DBc.GetLockFile()
        :Inputs:
            *DBc*: :class:`cape.cfdx.dataBook.DataBookBase`
                Data book base object
        :Outputs:
            *flock*: :class:`str`
                Full path to potential ``lock`` file
        :Versions:
            * 2017-06-12 ``@ddalle``: Version 1.0
        """
        # Split file name so we can insert "lock." at the right place
        fdir, fn = os.path.split(self.fname)
        # Construct lock file name
        flock = os.path.join(fdir, "lock.%s" % fn)
        # Check for absolute path
        if not os.path.isabs(flock):
            # Append root directory
            flock = os.path.join(self.RootDir, flock)
        # Output
        return flock

    # Check lock file
    def CheckLock(self):
        """Check if lock file for this component exists

        :Call:
            >>> q = DBc.CheckLock()
        :Inputs:
            *DBc*: :class:`cape.cfdx.dataBook.DataBookBase`
                Data book base object
        :Outputs:
            *q*: :class:`bool`
                Whether or not corresponding LOCK file exists
        :Versions:
            * 2017-06-12 ``@ddalle``: Version 1.0
        """
        # Get the name of the lock file
        flock = self.GetLockFile()
        # Check if the file exists
        if os.path.isfile(flock):
            # Get the mod time of said file
            tlock = os.path.getmtime(flock)
            # Check for a stale file (using 1.5 hrs)
            if time.time() - tlock > 5400.0:
                # Stale file; not locked
                try:
                    os.remove(flock)
                except Exception:
                    pass
                return False
            else:
                # Still locked
                return True
        else:
            # File does not exist
            return False

    # Write the lock file
    def Lock(self):
        """Write a 'LOCK' file for a data book component

        :Call:
            >>> DBc.Lock()
        :Inputs:
            *DBc*: :class:`cape.cfdx.dataBook.DataBookBase`
                Data book base object
        :Versions:
            * 2017-06-12 ``@ddalle``: Version 1.0
        """
        # Name of the lock file
        flock = self.GetLockFile()
        # Safely lock
        try:
            # Open the file
            f = open(flock, 'w')
            # Write the name of the component.
            try:
                f.write("%s\n" % self.comp)
            except AttributeError:
                pass
            # Close the file
            f.close()
        except Exception:
            pass

    # Touch the lock file
    def TouchLock(self):
        """Touch a 'LOCK' file for a data book component to reset its mod time

        :Call:
            >>> DBc.TouchLock()
        :Inputs:
            *DBc*: :class:`cape.cfdx.dataBook.DataBookBase`
                Data book base object
        :Versions:
            * 2017-06-14 ``@ddalle``: Version 1.0
        """
        # Name of the lock file
        flock = self.GetLockFile()
        # Update the file
        os.utime(flock, None)

    # Unlock the file
    def Unlock(self):
        """Delete the LOCK file if it exists

        :Call:
            >>> DBc.Unlock()
        :Inputs:
            *DBc*: :class:`cape.cfdx.dataBook.DataBookBase`
                Data book base object
        :Versions:
            * 2017-06-12 ``@ddalle``: Version 1.0
        """
        # Name of the lock file
        flock = self.GetLockFile()
        # Check if it exists
        if os.path.isfile(flock):
            # Delete the file
            os.remove(flock)
   # ]
  # >

  # ========
  # Write
  # ========
  # <
    # Output
    def Write(self, fname=None, merge=False, unlock=True):
        """Write a single data book summary file

        :Call:
            >>> DBi.Write()
            >>> DBi.Write(fname, merge=False, unlock=True)
        :Inputs:
            *DBi*: :class:`cape.cfdx.dataBook.DBBase`
                An individual item data book
            *fname*: :class:`str`
                Name of data file to read
            *merge*: ``True`` | {``False``}
                Whether or not to attempt a merger before writing
            *unlock*: {``True``} | ``False``
                Whether or not to delete any lock files
        :Versions:
            * 2015-12-04 ``@ddalle``: Version 1.0
            * 2017-06-12 ``@ddalle``: Added *unlock*
            * 2017-06-26 ``@ddalle``: Added *merge*
        """
        # Check merger option
        if merge:
            # Read a copy
            DBc = self.ReadCopy(check=True, lock=True)
            # Merge it
            self.Merge(DBc)
            # Re-sort
            self.Sort()
        # Check for default file name
        if fname is None:
            fname = self.fname
        # check for a previous old file.
        if os.path.isfile(fname + ".old"):
            # Remove it
            os.remove(fname + ".old")
        # Check for an existing data file.
        if os.path.isfile(fname):
            # Move it to ".old"
            os.rename(fname, fname + ".old")
        # DataBook delimiter
        delim = self.opts.get_DataBookDelimiter()
        # Go to home directory
        fpwd = os.getcwd()
        # Open the file.
        f = open(fname, 'w')
        # Write the header
        f.write(
            "# Database statistics for '%s' extracted on %s\n" %
            (self.name, datetime.now().strftime('%Y-%m-%d %H:%M:%S %Z')))
        # Empty line.
        f.write('#\n#')
        # Variable list
        f.write(delim.join(self.xCols) + delim)
        f.write(delim.join(self.fCols) + delim)
        f.write(delim.join(self.iCols) + '\n')
        # Get separators, *delim* until the last entry, then '\n'
        seps = [delim] * len(self.cols)
        seps[-1] = '\n'
        # Loop through database entries
        for i in np.arange(self.n):
            # Loop through columns
<<<<<<< HEAD
            for j, k in enumerate(self.cols):
                # Value
                vj = self[k][i]
                # Get format
                fmtj = self.wflag[j]
                # Check for arrays in *vj*
                if isinstance(vj, (list, tuple, np.ndarray)):
                    # Replace with string
                    vj = repr(vj)
                    # Override flag; writing as string, including quotes
                    fmtj = '%r'
                # Check for str with comma
                if fmtj == "%s" and delim in vj:
                    # Add double quotes, escaping if necessary
                    vj = json.dumps(vj)
                # Get ending
                if j + 1 >= self.nCol:
                    # Last entry
                    ending = '\n'
                else:
                    # Delimiter for intermediate entries
                    ending = delim
                # Write the value
                f.write((fmtj % vj) + ending)
=======
            for j, col in enumerate(self.cols):
                # Write the value
                try:
                    f.write((self.wflag[j] % self[col][i]) + seps[j])
                except IndexError:
                    raise IndexError(
                        f"Col '{col}' has {len(self[col])} items; " +
                        f"expecting {self.n}")
>>>>>>> 66ee2ca8
        # Close the file.
        f.close()
        # Unlock
        if unlock:
            self.Unlock()
        # Return to original location
        os.chdir(fpwd)
  # >

  # ======
  # Data
  # ======
  # <
    # Get a value
    def GetCoeff(self, comp, coeff, I, **kw):
        r"""Get a coefficient value for one or more cases

        :Call:
            >>> v = DBT.GetCoeff(comp, coeff, i)
            >>> V = DBT.GetCoeff(comp, coeff, I)
        :Inputs:
            *DBT*: :class:`cape.cfdx.dataBook.DBTarget`
                Instance of the Cape data book target class
            *comp*: :class:`str`
                Component whose coefficient is being plotted
            *coeff*: :class:`str`
                Coefficient being plotted
            *i*: :class:`int`
                Individual case/entry index
            *I*: :class:`numpy.ndarray`\ [:class:`int`]
                List of indexes of cases to include in sweep
        :Outputs:
            *v*: :class:`float`
                Scalar value from the appropriate column
            *V*: :class:`np..ndarray`
                Array of values from the appropriate column
        :Versions:
            * 2018-02-12 ``@ddalle``: Version 1.0
        """
        # Check for patch delimiter
        if "/" in comp:
            # Format: Cp_ports.P001
            compo, pt = comp.split("/")
        elif "." in comp:
            # Format: Cp_ports/P001
            compo, pt = comp.split(".")
        else:
            # Only comp given; use total of point names
            compo = comp
            pt = None
        # Check the component
        try:
            # Check if the component equals *compo*
            if self.comp != compo:
                raise ValueError(
                    ("DataBook component is '%s'; " % self.comp) +
                    ("cannot match '%s'" % compo))
        except AttributeError:
            # Could not find component
            pass
        # Check the point/name
        try:
            # Try the *name* attribute
            name = self.name
        except AttributeError:
            # Try the *pt*
            try:
                name = self.pt
            except AttributeError:
                name = None
        # Get point if applicable
        if pt is not None:
            # Compare the point
            if pt != name:
                raise ValueError(
                    ("DataBook name is '%s'; " % name) +
                    ("cannot match '%s'" % pt))
            # Add point/patch/whatever name
            ccoeff = "%s.%s" % (pt, coeff)
        else:
            # Use name of coefficient directly
            ccoeff = coeff
        # Get the value
        return self[coeff][I]

    # Transform force or moment reference frame
    def TransformDBFM(self, topts, mask=None):
        r"""Transform force and moment coefficients

        Available transformations and their parameters are

            * "Euler123": "phi", "theta", "psi"
            * "Euler321": "psi", "theta", "phi"
            * "ScaleCoeffs": "CA", "CY", "CN", "CLL", "CLM", "CLN"

        Other variables (columns) in the databook are used to specify
        values to use for the transformation variables.  For example,

            .. code-block:: python

                topts = {
                    "Type": "Euler321",
                    "psi": "Psi",
                    "theta": "Theta",
                    "phi": "Phi",
                }

        will cause this function to perform a reverse Euler 3-2-1
        transformation using *dbc["Psi"]*, *dbc["Theta"]*, and
        *dbc["Phi"]* as the angles.

        Coefficient scaling can be used to fix incorrect reference areas
        or flip axes. The default is actually to flip *CLL* and *CLN*
        due to the transformation from CFD axes to standard flight
        dynamics axes.

            .. code-block:: python

                topts = {
                    "Type": "ScaleCoeffs",
                    "CLL": -1.0,
                    "CLN": -1.0,
                }

        :Call:
            >>> dbc.TransformDBFM(topts, mask=None)
        :Inputs:
            *dbc*: :class:`DBBase`
                Instance of the force and moment class
            *topts*: :class:`dict`
                Dictionary of options for the transformation
            *mask*: {``None``} | :class:`np.ndarray`\ [:class:`int`]
                Optional subset of cases to transform
        :Versions:
            * 2021-11-18 ``@ddalle``: Version 1.0
        """
        # Get the transformation type.
        ttype = topts.get("Type", "")
        # Default mask
        if mask is None:
            mask = np.arange(self["CA"].size)
        # Check it.
        if ttype in ["Euler321", "Euler123"]:
            # Get the angle variable names.
            # Use same as default in case it's obvious what they should be.
            kph = topts.get('phi', 0.0)
            kth = topts.get('theta', 0.0)
            kps = topts.get('psi', 0.0)
            # Extract roll
            if isinstance(kph, (float, np.float)):
                # Singleton
                phi = kph*deg * np.ones_like(mask)
            elif isinstance(kph, np.ndarray):
                # Directly specified value(s)
                phi = kph*deg
            elif kph.startswith('-'):
                # Negative roll angle
                phi = -self[kph[1:]][mask]*deg
            else:
                # Positive roll
                phi = self[kph][mask]*deg
            # Extract pitch
            if isinstance(kth, (float, np.float)):
                # Singleton
                theta = kth*deg * np.ones_like(mask)
            elif isinstance(kth, np.ndarray):
                # Directly specified value(s)
                theta = kth*deg
            elif kth.startswith('-'):
                # Negative pitch
                theta = -self[kth[1:]][mask]*deg
            else:
                # Positive pitch
                theta = self[kth][mask]*deg
            # Extract yaw
            if isinstance(kps, (float, np.float)):
                # Singleton
                psi = kps*deg * np.ones_like(mask)
            elif isinstance(kps, np.ndarray):
                # Directly specified value(s)
                psi = kps*deg
            elif kps.startswith('-'):
                # Negative yaw
                psi = -self[kps[1:]][mask]*deg
            else:
                # Positive yaw
                psi = self[kps][mask]*deg
            # Loop through cases
            for j, (phj, thj, psj) in enumerate(zip(phi, theta, psi)):
                # Sines and cosines
                cph = np.cos(phj); cth = np.cos(thj); cps = np.cos(psj)
                sph = np.sin(phj); sth = np.sin(thj); sps = np.sin(psj)
                # Make the matrices
                # Roll matrix
                R1 = np.array([[1, 0, 0], [0, cph, -sph], [0, sph, cph]])
                # Pitch matrix
                R2 = np.array([[cth, 0, -sth], [0, 1, 0], [sth, 0, cth]])
                # Yaw matrix
                R3 = np.array([[cps, -sps, 0], [sps, cps, 0], [0, 0, 1]])
                # Combined transformation matrix.
                # Remember, these are applied backwards in order to undo the
                # original Euler transformation that got the component here.
                if ttype == "Euler321":
                    R = np.dot(R1, np.dot(R2, R3))
                elif ttype == "Euler123":
                    R = np.dot(R3, np.dot(R2, R1))
                # Area transformations
                if "Ay" in self:
                    # Assemble area vector
                    Ac = np.array(
                        [self["Ax"][j], self["Ay"][j], self["Az"][j]])
                    # Transform
                    Ab = np.dot(R, Ac)
                    # Reset
                    self["Ax"][j] = Ab[0]
                    self["Ay"][j] = Ab[1]
                    self["Az"][j] = Ab[2]
                # Force transformations
                # Loop through suffixes
                for s in ["", "p", "vac", "v", "m"]:
                    # Construct force coefficient names
                    cx = "CA" + s
                    cy = "CY" + s
                    cz = "CN" + s
                    # Check if the coefficient is present
                    if cy in self:
                        # Assemble forces
                        Fc = np.array([self[cx][j], self[cy][j], self[cz][j]])
                        # Transform
                        Fb = np.dot(R, Fc)
                        # Reset
                        self[cx][j] = Fb[0]
                        self[cy][j] = Fb[1]
                        self[cz][j] = Fb[2]
                    # Construct moment coefficient names
                    cx = "CLL" + s
                    cy = "CLM" + s
                    cz = "CLN" + s
                    # Check if the coefficient is present
                    if cy in self:
                        # Assemble moment vector
                        Mc = np.array([self[cx][j], self[cy][j], self[cz][j]])
                        # Transform
                        Mb = np.dot(R, Mc)
                        # Reset
                        self[cx][j] = Mb[0]
                        self[cy][j] = Mb[1]
                        self[cz][j] = Mb[2]
        elif ttype in ["ScaleCoeffs"]:
            # Loop through coefficients.
            for c in topts:
                # Get the value.
                k = topts[c]
                # Check if it's a number.
                if not isinstance(k, (float, int, np.float)):
                    # Assume they meant to flip it.
                    k = -1.0
                # Loop through suffixes
                for s in ["", "p", "vac", "v", "m"]:
                    # Construct overall name
                    cc = c + s
                    # Check if it's present
                    if cc in self:
                        self[cc] = k*self[cc]
        else:
            raise IOError(
                "Transformation type '%s' is not recognized." % ttype)
  # >

  # ==============
  # Organization
  # ==============
  # <
    # Match the databook copy of the trajectory
    def UpdateRunMatrix(self):
        """Match the trajectory to the cases in the data book

        :Call:
            >>> DBi.UpdateRunMatrix()
        :Inputs:
            *DBi*: :class:`cape.cfdx.dataBook.DBBase`
                Component data book
        :Versions:
            * 2017-04-18 ``@ddalle``: Version 1.0
        """
        # Copy trajectory
        self.x = self.x.Copy()
        # Loop through the fields.
        for k in self.x.cols:
            # Copy the data.
            if k in self:
                # Copy the data
                self.x[k] = self[k]
                # Set the text.
                self.x.text[k] = [str(xk) for xk in self[k]]
            else:
                # Set empty data
                self.x[k] = np.nan*np.ones(self.n)
                # Empty text
                self.x.text[k] = ["" for k in range(self.n)]
        # Set the number of cases.
        self.x.nCase = self.n

    # Merge another copy
    def Merge(self, DBc):
        r"""Merge another copy of the data book object

        :Call:
            >>> DBi.Merge(DBc)
        :Inputs:
            *DBi*: :class:`cape.cfdx.dataBook.DBBase`
                Component data book
            *DBc*: :class:`cape.cfdx.dataBook.DBBase`
                Copy of component data book, perhaps read at a different time
        :Versions:
            * 2017-06-26 ``@ddalle``: Version 1.0
        """
<<<<<<< HEAD
        # List of keys
        keys1 = [key for key in self if hasattr(key, "startswith")]
        keys2 = [key for key in DBc if hasattr(key, "startswith")]
        # Check for consistency
        if keys1 != keys2:
=======
        # Check for consistency
        if self.cols != DBc.cols:
>>>>>>> 66ee2ca8
            raise KeyError("Data book objects do not have same list of keys")
        # Loop through the entries of *DBc*
        for j in range(DBc.n):
            # Check for matches
            i = DBc.FindDBMatch(self, j)
            # Check for a match
            if i is not None:
                # Check for iteration
                if 'nIter' not in self:
                    # No decider
                    continue
                elif self['nIter'][i] >= DBc['nIter'][j]:
                    # Current one is newer (or tied)
                    continue
                else:
                    # *DBc* has newer value
                    for k in self.cols:
                        self[k][i] = DBc[k][j]
                    # Avoid n+=1 counter
                    continue
            # No matches; merge
            for k in self.cols:
                self[k] = np.append(self[k], DBc[k][j])
            # Increase count
            self.n += 1
        # Sort
        self.Sort()

    # Function to get sorting indices.
    def ArgSort(self, key=None):
        """Return indices that would sort a data book by a trajectory key

        :Call:
            >>> I = DBi.ArgSort(key=None)
        :Inputs:
            *DBi*: :class:`cape.cfdx.dataBook.DBBase`
                An individual item data book
            *key*: :class:`str`
                Name of trajectory key to use for sorting; default is first key
        :Outputs:
            *I*: :class:`numpy.ndarray`\ [:class:`int`]
                List of indices; must have same size as data book
        :Versions:
            * 2014-12-30 ``@ddalle``: Version 1.0
        """
        # Process the key.
        if key is None:
            key = self.x.cols[0]
        # Check for multiple keys.
        if type(key).__name__ in ['list', 'ndarray', 'tuple']:
            # Init pre-array list of ordered n-lets like [(0,1,0), ..., ]
            Z = zip(*[self[k] for k in key])
            # Init list of key definitions
            dt = []
            # Loop through keys to get data types (dtype)
            for k in key:
                # Get the type.
                dtk = self.x.defns[k]['Value']
                # Convert it to numpy jargon.
                if dtk in ['float']:
                    # Numeric value
                    dt.append((str(k), 'f'))
                elif dtk in ['int', 'hex', 'oct', 'octal']:
                    # Stored as an integer
                    dt.append((str(k), 'i'))
                else:
                    # String is default.
                    dt.append((str(k), 'S32'))
            # Create the array to be used for multicolumn sort.
            A = np.array(Z, dtype=dt)
            # Get the sorting order
            I = np.argsort(A, order=[str(k) for k in key])
        else:
            # Indirect sort on a single key.
            I = np.argsort(self[key])
        # Output.
        return I

    # Function to sort data book
    def Sort(self, key=None, I=None):
        """Sort a data book according to either a key or an index

        :Call:
            >>> DBi.Sort()
            >>> DBi.Sort(key)
            >>> DBi.Sort(I=None)
        :Inputs:
            *DBi*: :class:`cape.cfdx.dataBook.DBBase`
                An individual item data book
            *key*: :class:`str`
                Name of trajectory key to use for sorting; default is first key
            *I*: :class:`numpy.ndarray`\ [:class:`int`]
                List of indices; must have same size as data book
        :Versions:
            * 2014-12-30 ``@ddalle``: Version 1.0
            * 2017-04-18 ``@ddalle``: Using :func:`np.lexsort`
        """
        # Process inputs.
        if I is not None:
            # Index array specified; check its quality.
            if type(I).__name__ not in ["ndarray", "list"]:
                # Not a suitable list.
                raise TypeError("Index list is unusable type.")
            elif len(I) != self.n:
                # Incompatible length.
                raise IndexError(("Index list length (%i) " % len(I)) +
                    ("is not equal to data book size (%i)." % self.n))
        elif key is not None:
            # Default key if necessary
            if key is None: key = self.x.cols[0]
            # Use ArgSort to get indices that sort on that key.
            I = self.ArgSort(key)
        else:
            # List of x variables
            try:
                # There should be a list if we weren't lasy in __init__
                xkeys = self.xCols[-1::-1]
            except AttributeError:
                # Use all in the trajectory as a fallback...
                xkeys = self.x.cols[-1::-1]
            # Perform lexsort
            try:
                # Create a tuple of lexicon variables
                # Loop backwards through variables to prioritize first key
                XV = tuple(self[k] for k in xkeys)
                # Use lexicon sort
                I = np.lexsort(XV)
            except Exception:
                # Fall back to first key
                I = self.ArgSort(self.xCols[0])
        # Sort all fields.
        for k in self:
            # Get values
            v = self[k]
            # Skip if not a list
            if not isinstance(v, np.ndarray):
                continue
            # Sort it
            if v.ndim == 1:
                if np.max(I) < v.size:
                    self[k] = v[I]
            elif v.ndim == 2:
                if np.max(I) < v.shape[1]:
                    self[k] = v[:, I]

    # Find the index of the point in the trajectory.
    def GetRunMatrixIndex(self, j):
        """Find an entry in the run matrix (trajectory)

        :Call:
            >>> i = DBi.GetRunMatrixIndex(self, j)
        :Inputs:
            *DBi*: :class:`cape.cfdx.dataBook.DBBase`
                An individual item data book
            *j*: :class:`int`
                Index of the case from the databook to try match
        :Outputs:
            *i*: :class:`int`
                RunMatrix index or ``None``
        :Versions:
            * 2015-05-28 ``@ddalle``: Version 1.0
        """
        # Initialize indices (assume all trajectory points match to start).
        i = np.arange(self.x.nCase)
        # Loop through keys requested for matches.
        for k in self.x.cols:
            # Get the target value from the data book.
            v = self[k][j]
            # Search for matches.
            try:
                # Filter test criterion.
                ik = np.where(self.x[k] == v)[0]
                # Check if the last element should pass but doesn't.
                if (v == self.x[k][-1]):
                    # Add the last element.
                    ik = np.union1d(ik, [self.x.nCase-1])
                # Restrict to rows that match above.
                i = np.intersect1d(i, ik)
            except Exception:
                return None
        # Output
        try:
            # There should be one match.
            return i[0]
        except Exception:
            # No matches.
            return None

    # Find an entry by trajectory variables.
    def FindMatch(self, i):
        """Find an entry by run matrix (trajectory) variables

        It is assumed that exact matches can be found.  However, trajectory keys
        that do not affect the name of the folder

        :Call:
            >>> j = DBi.FindMatch(i)
        :Inputs:
            *DBi*: :class:`cape.cfdx.dataBook.DBBase`
                An individual item data book
            *i*: :class:`int`
                Index of the case from the trajectory to try match
        :Outputs:
            *j*: :class:`numpy.ndarray`\ [:class:`int`]
                Array of index that matches the trajectory case or ``NaN``
        :Versions:
            * 2014-12-22 ``@ddalle``: Version 1.0
        """
        # Initialize indices (assume all are matches)
        j = np.arange(self.n) > -1
        # Loop through keys requested for matches.
        for k in self.x.cols:
            # Determine whether or not this variable affects folder name
            q = self.x.defns[k].get("Label", True)
            # If not, skip this test
            if not q: continue
            # Get the target value (from the trajectory)
            v = self.x[k][i]
            # Search for matches.
            try:
                # Combine criteria
                j = np.logical_and(j, self[k] == v)
            except Exception:
                # No match found.
                pass
        # Output
        try:
            # There should be exactly one match.
            return np.where(j)[0][0]
        except Exception:
            # Return no match.
            return np.nan

    # Find an entry using specified tolerance options
    def FindTargetMatch(self, DBT, i, topts={}, keylist='tol', **kw):
        """Find a target entry by run matrix (trajectory) variables

        Cases will be considered matches by comparing variables specified in the
        *topts* variable, which shares some of the options from the
        ``"Targets"`` subsection of the ``"DataBook"`` section of
        :file:`cape.json`.  Suppose that *topts* contains the following

        .. code-block:: python

            {
                "RunMatrix": {"alpha": "ALPHA", "Mach": "MACH"}
                "Tolerances": {
                    "alpha": 0.05,
                    "Mach": 0.01
                },
                "Keys": ["alpha", "Mach", "beta"]
            }

        Then any entry in the data book target that matches the Mach number
        within 0.01 (using a column labeled ``"MACH"``) and alpha to within 0.05
        is considered a match.  Because the *Keys* parameter contains
        ``"beta"``, the search will also look for exact matches in ``"beta"``.

        If the *Keys* parameter is not set, the search will use either all the
        keys in the trajectory, *x.cols*, or just the keys specified in the
        ``"Tolerances"`` section of *topts*.  Which of these two default lists
        to use is determined by the *keylist* input.

        :Call:
            >>> j = DBc.FindTargetMatch(DBT, i, topts, keylist='x', **kw)
        :Inputs:
            *DBc*: :class:`cape.cfdx.dataBook.DBBase` | :class:`DBTarget`
                Instance of original databook
            *DBT*: :class:`DBBase` | :class:`DBTarget`
                Target databook of any type
            *i*: :class:`int`
                Index of the case either from *DBc.x* for *DBT.x* to match
            *topts*: :class:`dict` | :class:`cape.cfdx.options.DataBook.DBTarget`
                Criteria used to determine a match
            *keylist*: {``"x"``} | ``"tol"``
                Default test key source: ``x.cols`` or ``topts.Tolerances``
            *source*: ``"self"`` | {``"target"``}
                Match *DBc.x* case *i* if ``"self"``, else *DBT.x* case *i*
        :Outputs:
            *j*: :class:`numpy.ndarray`\ [:class:`int`]
                Array of indices that match the trajectory within tolerances
        :See also:
            * :func:`cape.cfdx.dataBook.DBTarget.FindMatch`
            * :func:`cape.cfdx.dataBook.DBBase.FindMatch`
        :Versions:
            * 2014-12-21 ``@ddalle``: Version 1.0
            * 2016-06-27 ``@ddalle``: Moved from DBTarget and generalized
            * 2018-02-12 ``@ddalle``: Changed first input to :class:`DBBase`
        """
        # Assign source and target
        if kw.get("source", "self").lower() in ["target", "targ"]:
            # Match self.x[j] to DBT.x[i]
            DB1 = DBT
            DB2 = self
        else:
            # Match DBT.x[j] to self.x[j]
            DB1 = self
            DB2 = DBT
        # Initialize indices (assume all are matches)
        n = len(DB2[list(DB2.keys())[0]])
        J = np.arange(n) > -1
        # Interpret trajectory options for both databooks
        try:
            topts1 = DB1.topts
        except Exception:
            topts1 = topts
        try:
            topts2 = DB2.topts
        except Exception:
            topts2 = topts
        # Get the trajectory key translations.   This determines which keys to
        # filter and what those keys are called in the source file.
        tkeys1 = topts1.get('RunMatrix', {})
        tkeys2 = topts2.get('RunMatrix', {})
        # Tolerance options
        tolopts1 = topts1.get('Tolerances', {})
        tolopts2 = topts2.get('Tolerances', {})
        # Extract trajectories
        x1 = DB1.x
        x2 = DB2.x
        # Ensure target trajectory corresponds to its contents
        DB1.UpdateRunMatrix()
        DB2.UpdateRunMatrix()
        # Get list of keys to match
        if keylist.lower() == 'x':
            # Use all trajectory keys as default
            keys = topts.get('Keys', DB1.x.cols)
        else:
            # Use the tolerance keys
            keys = topts.get('Keys', tolopts2.keys())
        # Loop through keys requested for matches.
        for k in keys:
            # Get the name of the column according to the source file.
            col1 = tkeys1.get(k, k)
            col2 = tkeys2.get(k, k)
            # Skip it if key not recognized
            if col1 is None: continue
            if col2 is None: continue
            # Get the tolerance.
            tol1 = tolopts1.get(k, 0.0)
            tol2 = tolopts2.get(k, 0.0)
            # Skip if tolerance blocked out
            if tol1 is None: continue
            if tol2 is None: continue
            # Use maximum tolerance
            tol = max(tol1, tol2)
            # Check key type (don't filter strings)
            v1 = x1.defns.get(k,{}).get("Value", "float")
            v2 = x2.defns.get(k,{}).get("Value", "float")
            # Check for string/unicode
            if v1 in ["str", "unicode"]: continue
            if v2 in ["str", "unicode"]: continue

            # Get target value
            if col1 in DB1:
                # Take value from column
                v = DB1[col1][i]
            if k in x1.cols:
                # Directly available
                v = x1[k][i]
            elif k == "alpha":
                # Get angle of attack
                v = x1.GetAlpha(i)
            elif k == "beta":
                # Get sideslip
                v = x1.GetBeta(i)
            elif k in ["alpha_t", "aoav"]:
                # Get total angle of attack
                v = x1.GetAlphaTotal(i)
            elif k in ["phi", "phiv"]:
                # Get velocity roll angle
                v = x1.GetPhi(i)
            elif k in ["alpha_m", "aoam"]:
                # Get maneuver angle of attack
                v = x1.GetAlphaManeuver(i)
            elif k in ["phi_m", "phim"]:
                # Get maneuver roll angle
                v = x1.GetPhiManeuver(i)

            # Get value
            if col2 in DB2:
                # Extract value
                V = DB2[col2]
            elif k in x2.keys:
                # Available in the trajectory
                V = x2[k]
            elif (k == "alpha"):
                # Get angle of attack
                V = x2.GetAlpha()
            elif (k == "beta"):
                # Get angle of sideslip
                V = x2.GetBeta()
            elif (k in ["alpha_t","aoav"]):
                # Get total angle of attack
                V = x2.GetAlphaTotal()
            elif (k in ["phi","phiv"]):
                # Get velocity roll angle
                V = x2.GetPhi()
            elif (k in ["alpha_m","aoam"]):
                # Get maneuver angle of attack
                V = x2.GetAlphaManeuver()
            elif (k in ["phi_m","phim"]):
                # Get maneuver roll angle
                V = x2.GetPhiManeuver()

            # Test
            qk = np.abs(v-V) <= tol
            # Check for special modifications
            if k in ["phi", "phi_m", "phiv", "phim"]:
                # Get total angle of attack
                aoav = x2.GetAlphaTotal()
                # Combine *phi* constraint with any *aoav==0* case
                qk = np.logical_or(qk, np.abs(aoav)<=1e-10)
            # Combine constraints
            J = np.logical_and(J, qk)

        # Output
        return np.where(J)[0]

    # Find data book match
    def FindDBMatch(self, DBc, i):
        """Find the index of an exact match to case *i* in another databook

        :Call:
            >>> j = DBi.FindDBMatch(DBc, i)
        :Inputs:
            *DBi*: :class:`cape.cfdx.dataBook.DBBase`
                Data book base object
            *DBc*: :class:`cape.cfdx.dataBook.DBBase`
                Another data book base object
            *i*: :class:`int`
                Data book index for *DBi*
        :Outputs:
            *j*: ``None`` | :class:`int`
                Data book index for *DBj*
        :Versions:
            * 2017-06-26 ``@ddalle``: Version 1.0
        """
        # Initialize indices of potential matches
        J = np.arange(DBc.n)
        # Loop through keys
        for k in self.x.cols:
            # Determine whether or not this variable affects folder name
            q = self.x.defns[k].get("Label", True)
            # If not, skip this test
            if not q: continue
            # Get value
            v = self[k][i]
            # Check match
            try:
                # Find indices of matches
                jk = np.where(DBc[k][J] == v)[0]
                # Check for at least one match
                if len(jk) == 0:
                    return None
                # Restrict to rows that match above
                J = J[jk]
            except Exception:
                # Ignore this column
                pass
        # Check output
        if len(J) > 1:
            # Multiple matches
            return J
        elif len(J) == 1:
            # Single match
            return J[0]
        else:
            # No match?
            return None

    # Find an entry using specified tolerance options
    def FindCoSweep(self, x, i, EqCons=[], TolCons={}, GlobCons=[], xkeys={}):
        """Find data book entries meeting constraints seeded from point *i*

        Cases will be considered matches if data book values match trajectory
        *x* point *i*.  For example, if we have the following values for
        *EqCons* and *TolCons* have the following values:

        .. code-block:: python

            EqCons = ["beta"]
            TolCons = {"alpha": 0.05, "mach": 0.01}

        Then this method will compare *DBc["mach"]* to *x.mach[i]*.  Any case
        such that pass all of the following tests will be included.

        .. code-block:: python

            abs(DBc["mach"] - x.mach[i]) <= 0.01
            abs(DBc["alpha"] - x.alpha[i]) <= 0.05
            DBc["beta"] == x.beta[i]

        All entries must also meet a list of global constraints from
        *GlobCons*.  Users can also use *xkeys* as a dictionary of alternate
        key names to compare to the trajectory.  Consider the following values:

        .. code-block:: python

            TolCons = {"alpha": 0.05}
            xkeys = {"alpha": "AOA"}

        Then the test becomes:

        .. code-block:: python

            abs(DBc["AOA"] - x.alpha[i]) <= 0.05

        :Call:
            >>> J = DBc.FindCoSweep(x, i, EqCons={}, TolCons={}, **kw)
        :Inputs:
            *DBc*: :class:`cape.cfdx.dataBook.DBBase`
                Data book component instance
            *x*: :class:`cape.runmatrix.RunMatrix`
                RunMatrix (i.e. run matrix) to use for target value
            *i*: :class:`int`
                Index of the case from the trajectory to try match
            *EqCons*: {``[]``} | :class:`list` (:class:`str`)
                List of variables that must match the trajectory exactly
            *TolCons*: {``{}``} | :class:`dict`\ [:class:`float`]
                List of variables that may match trajectory within a tolerance
            *GlobCons*: {``[]``} | :class:`list` (:class:`str`)
                List of global constraints, see :func:`cape.RunMatrix.Filter`
            *xkeys*: {``{}``} | :class:`dict` (:class:`str`)
                Dictionary of alternative names of variables
        :Outputs:
            *J*: :class:`numpy.ndarray`\ [:class:`int`]
                Array of indices that match the trajectory within tolerances
        :See also:
            * :func:`cape.cfdx.dataBook.DBTarget.FindMatch`
            * :func:`cape.cfdx.dataBook.DBBase.FindMatch`
        :Versions:
            * 2014-12-21 ``@ddalle``: Version 1.0
            * 2016-06-27 ``@ddalle``: Moved from DBTarget and generalized
        """
        # Initialize indices (assume all are matches)
        n = len(self[list(self.keys())[0]])
        J = np.arange(n) > -1
        # De-None-ify
        if GlobCons is None: GlobCons = []
        if TolCons is None:  TolCons = {}
        if EqCons is None:   EqCons = []
        if xkeys is None:    xkeys = {}
        # Check types
        ti  = i.__class__.__name__
        tx  = x.__class__.__name__
        teq = EqCons.__class__.__name__
        ttc = TolCons.__class__.__name__
        tgc = GlobCons.__class__.__name__
        txk = xkeys.__class__.__name__
        # Check types
        if not ti.startswith("int"):
            raise TypeError("RunMatrix index must be integer")
        if tx != "RunMatrix":
            raise TypeError("Input must be of class 'RunMatrix'")
        if teq != "list":
            raise TypeError("Equality constraints must be list of strings")
        if ttc != "dict":
            raise TypeError("Tolerance constraints must be a dict")
        if tgc != "list":
            raise TypeError("Global constraints must be a list of strings")
        if txk != "dict":
            raise TypeError("Key translations must be dict")

        # Apply global constraints...
        for con in GlobCons:
            try:
                # Loop through trajectory keys
                for k in x.cols:
                    # Substitute if appropriate
                    if k in con:
                        con = con.replace(k, 'self["%s"]' % xkeys.get(k,k))
                # Perform equation
                J = np.logical_and(J, eval(con))
            except Exception:
                print("    Constraint '%s' failed to evaluate." % con)

        # Loop through *EqCons*
        for k in EqCons:
            # Test if key is present
            if k in x.cols:
                # Get target value
                v = x[k][i]
            elif k == "alpha":
                # Get angle of attack
                v = x.GetAlpha(i)
            elif k == "beta":
                # Get sideslip
                v = x.GetBeta(i)
            elif k in ["alpha_t", "aoav"]:
                # Get total angle of attack
                v = x.GetAlphaTotal(i)
            elif k in ["phi", "phiv"]:
                # Get velocity roll angle
                v = x.GetPhi(i)
            elif k in ["alpha_m", "aoam"]:
                # Get maneuver angle of attack
                v = x.GetAlphaManeuver(i)
            elif k in ["phi_m", "phim"]:
                # Get maneuver roll angle
                v = x.GetPhiManeuver(i)
            # Get name of column
            col = xkeys.get(k, k)
            # Get value
            if col in self:
                # Extract value
                V = self[col]
            elif (k == "alpha") or (col == "alpha"):
                # Ensure trajectory matches
                self.UpdateRunMatrix()
                # Get angle of attack
                V = self.x.GetAlpha()
            elif (k == "beta") or (col == "beta"):
                # Get angle of sideslip
                self.UpdateRunMatrix()
                V = self.x.GetBeta()
            elif (k in ["alpha_t","aoav"]) or (col in ["alpha_t","aoav"]):
                # Get maneuver angle of attack
                self.UpdateRunMatrix()
                V = self.x.GetAlphaTotal()
            elif (k in ["phi","phiv"]) or (col in ["phi","phiv"]):
                # Get maneuver roll angle
                self.UpdateRunMatrix()
                V = self.x.GetPhi()
            elif (k in ["alpha_m","aoam"]) or (col in ["alpha_m","aoam"]):
                # Get maneuver angle of attack
                self.UpdateRunMatrix()
                V = self.x.GetAlphaManeuver()
            elif (k in ["phi_m","phim"]) or (col in ["phi_m","phim"]):
                # Get maneuver roll angle
                self.UpdateRunMatrix()
                V = self.x.GetPhiManeuver()
            # Evaluate constraint
            qk = np.abs(v - V) <= 1e-10
            # Check for special modifications
            if k in ["phi", "phi_m", "phiv", "phim"]:
                # Get total angle of attack
                aoav = self.x.GetAlphaTotal()
                # Combine *phi* constraint with any *aoav==0* case
                qk = np.logical_or(qk, np.abs(aoav)<=1e-10)
            # Combine constraints
            J = np.logical_and(J, qk)
        # Loop through *TolCons*
        for k in TolCons:
            # Test if key is present
            if k in x.cols:
                # Get target value
                v = x[k][i]
            elif k == "alpha":
                # Get angle of attack
                v = x.GetAlpha(i)
            elif k == "beta":
                # Get sideslip
                v = x.GetBeta(i)
            elif k in ["alpha_t", "aoav"]:
                # Get total angle of attack
                v = x.GetAlphaTotal(i)
            elif k in ["phi", "phiv"]:
                # Get velocity roll angle
                v = x.GetPhi(i)
            elif k in ["alpha_m", "aoam"]:
                # Get maneuver angle of attack
                v = x.GetAlphaManeuver(i)
            elif k in ["phi_m", "phim"]:
                # Get maneuver roll angle
                v = x.GetPhiManeuver(i)
            # Get name of column
            col = xkeys.get(k, k)
            # Get value
            if col in self:
                # Extract value
                V = self[col]
            elif (k == "alpha") or (col == "alpha"):
                # Ensure trajectory matches
                self.UpdateRunMatrix()
                # Get angle of attack
                V = self.x.GetAlpha()
            elif (k == "beta") or (col == "beta"):
                # Get angle of sideslip
                self.UpdateRunMatrix()
                V = self.x.GetBeta()
            elif (k in ["alpha_t","aoav"]) or (col in ["alpha_t","aoav"]):
                # Get maneuver angle of attack
                self.UpdateRunMatrix()
                V = self.x.GetAlphaTotal()
            elif (k in ["phi","phiv"]) or (col in ["phi","phiv"]):
                # Get maneuver roll angle
                self.UpdateRunMatrix()
                V = self.x.GetPhi()
            elif (k in ["alpha_m","aoam"]) or (col in ["alpha_m","aoam"]):
                # Get maneuver angle of attack
                self.UpdateRunMatrix()
                V = self.x.GetAlphaManeuver()
            elif (k in ["phi_m","phim"]) or (col in ["phi_m","phim"]):
                # Get maneuver roll angle
                self.UpdateRunMatrix()
                V = self.x.GetPhiManeuver()
            # Get tolerance
            tol = TolCons[k]
            # Test
            qk = np.abs(v-V) <= tol
            # Check for special modifications
            if k in ["phi", "phi_m", "phiv", "phim"]:
                # Get total angle of attack
                self.UpdateRunMatrix()
                aoav = self.x.GetAlphaTotal()
                # Combine *phi* constraint with any *aoav==0* case
                qk = np.logical_or(qk, np.abs(aoav)<=1e-10)
            # Combine constraints
            J = np.logical_and(J, qk)
        # Output (convert boolean array to indices)
        return np.where(J)[0]
  # >

  # =============
  # Statistics
  # =============
  # <
   # ----------
   # Deltas
   # ----------
   # [
    # Get statistics on deltas for a subset
    def GetDeltaStats(self, DBT, comp, coeff, I, topts={}, **kw):
        """Calculate statistics on differences between two databooks

        :Call:
            >>> S = DBc.GetDeltaStats(DBT, coeff, I, topts=None, **kw)
        :Inputs:
            *DBc*: :class:`cape.cfdx.dataBook.DBBase`
                Component databook
            *coeff*: :class:`str`
                Name of coefficient on which to compute statistics
            *I*: :class:`list`\ [:class:`int`]
                Indices of cases/entries to consider
            *topts*: {``{}``} | :class:`dict`
                Dictionary of tolerances for variables in question
            *keylist*: {``"x"``} | ``"tol"``
                Default test key source: ``x.cols`` or ``topts.Tolerances``
            *CombineTarget*: {``True``} | ``False``
                For cases with multiple matches, compare to mean target value
        :Outputs:
            *S*: :class:`dict`
                Dictionary of statistical results
            *S["delta"]*: :class:`np.ndarray`
                Array of deltas for each valid case
            *S["n"]*: :class:`int`
                Number
            *S["mu"]*: :class:`float`
                Mean of histogram
        :Versions:
            * 2018-02-12 ``@ddalle``: Version 1.0
        """
        # Default keys
        keylist = kw.get("keylist", "x")
        # Process mean target option
        qmu = kw.get("CombineTarget", True)
        # Initialize target indices
        JT = []
        # Initialize deltas
        D = []
        # Initialize count
        n = 0
        # Loop through cases
        for i in I:
            # Find target
            Ji = self.FindTargetMatch(DBT, i, topts, keylist="tol")
            # Get the value
            v = self.GetCoeff(comp, coeff, i)
            # Number of matches
            ni = len(Ji)
            # Count
            n += ni
            # Save entries
            for j in Ji:
                JT.append([i, j])
            # Process targets
            if qmu:
                # Check number of matches
                if ni == 0:
                    # Save a NaN
                    D.append(np.nan)
                elif ni == 1:
                    # Get the target value
                    w = DBT.GetCoeff(comp, coeff, j)
                    # Save the value
                    D.append(v - w)
                else:
                    # Get the target values
                    w = np.mean(DBT.GetCoeff(comp, coeff, Ji))
                    # Save the delta
                    D.append(v - w)
            else:
                # Check number of matches
                if ni == 0:
                    # No match
                    continue
                else:
                    # Get all values
                    W = DBT.GetCoeff(comp, coeff, J)
                    # Append each
                    for w in W:
                        D.append(v - w)
        # Create array
        D = np.array(D)
        JT = np.array(JT)
        # Form output
        return {
            "mu": np.mean(D),
            "delta": D,
            "index": JT,
            "n": n
        }
   # ]
  # >

  # =====
  # Plot
  # =====
  # <
    # Plot a sweep of one or more coefficients
    def PlotCoeffBase(self, coeff, I, **kw):
        """Plot a sweep of one coefficient or quantity over several cases

        This is the base method upon which data book sweep plotting is built.
        Other methods may call this one with modifications to the default
        settings.  For example :func:`cape.cfdx.dataBook.DBTarget.PlotCoeff` changes
        the default *PlotOptions* to show a red line instead of the standard
        black line.  All settings can still be overruled by explicit inputs to
        either this function or any of its children.

        :Call:
            >>> h = DBi.PlotCoeffBase(coeff, I, **kw)
        :Inputs:
            *DBi*: :class:`cape.cfdx.dataBook.DBBase`
                An individual item data book
            *coeff*: :class:`str`
                Coefficient being plotted
            *I*: :class:`numpy.ndarray`\ [:class:`int`]
                List of indexes of cases to include in sweep
        :Keyword Arguments:
            *x*: {``None``} | :class:`str`
                RunMatrix key for *x* axis (or plot against index if ``None``)
            *Label*: {*comp*} | :class:`str`
                Manually specified label
            *Legend*: {``True``} | ``False``
                Whether or not to use a legend
            *StDev*: {``None``} | :class:`float`
                Multiple of iterative history standard deviation to plot
            *MinMax*: {``False``} | ``True``
                Whether to plot minimum and maximum over iterative history
            *Uncertainty*: {``False``} | ``True``
                Whether to plot direct uncertainty
            *PlotOptions*: :class:`dict`
                Plot options for the primary line(s)
            *StDevOptions*: :class:`dict`
                Dictionary of plot options for the standard deviation plot
            *MinMaxOptions*: :class:`dict`
                Dictionary of plot options for the min/max plot
            *UncertaintyOptions*: :class:`dict`
                Dictionary of plot options for the uncertainty plot
            *FigureWidth*: :class:`float`
                Width of figure in inches
            *FigureHeight*: :class:`float`
                Height of figure in inches
            *PlotTypeStDev*: {``'FillBetween'``} | ``'ErrorBar'``
                Plot function to use for standard deviation plot
            *PlotTypeMinMax*: {``'FillBetween'``} | ``'ErrorBar'``
                Plot function to use for min/max plot
            *PlotTypeUncertainty*: ``'FillBetween'`` | {``'ErrorBar'``}
                Plot function to use for uncertainty plot
            *LegendFontSize*: {``9``} | :class:`int` > 0 | :class:`float`
                Font size for use in legends
            *Grid*: {``None``} | ``True`` | ``False``
                Turn on/off major grid lines, or leave as is if ``None``
            *GridStyle*: {``{}``} | :class:`dict`
                Dictionary of major grid line line style options
            *MinorGrid*: {``None``} | ``True`` | ``False``
                Turn on/off minor grid lines, or leave as is if ``None``
            *MinorGridStyle*: {``{}``} | :class:`dict`
                Dictionary of minor grid line line style options
        :Outputs:
            *h*: :class:`dict`
                Dictionary of plot handles
        :Versions:
            * 2015-05-30 ``@ddalle``: Version 1.0
            * 2015-12-14 ``@ddalle``: Added error bars
        """
       # ----------------
       # Initial Options
       # ----------------
        # Make sure the plotting modules are present.
        ImportPyPlot()
        # Get horizontal key.
        xk = kw.get('x')
        # Figure dimensions
        fw = kw.get('FigureWidth', 6)
        fh = kw.get('FigureHeight', 4.5)
        # Iterative uncertainty options
        qmmx = kw.get('MinMax', False)
        qerr = kw.get('Uncertainty', False)
        ksig = kw.get('StDev')
        # Get plot types
        tmmx = kw.get('PlotTypeMinMax', 'FillBetween')
        terr = kw.get('PlotTypeUncertainty', 'ErrorBar')
        tsig = kw.get('PlotTypeStDev', 'FillBetween')
        # Initialize output
        h = {}
        # Process component name
        try:
            # Default to attribute (pyCart dataBook components store comp)
            comp = kw.get('comp', self.comp)
        except AttributeError:
            # Generic targets do not have a dedicated "component"
            comp = kw.get('comp')
       # ---------------------
       # Reference Parameters
       # ---------------------
        # Get reference quantities
        Lref = self.opts.get_RefLength(comp)
        Aref = self.opts.get_RefArea(comp)
        MRP  = self.opts.get_RefPoint(comp)
        # Unpack MRP
        if MRP is None:
            # None
            xMRP = 0.0
            yMRP = 0.0
            zMRP = 0.0
        else:
            # Unpack
            xMRP, yMRP, zMRP = MRP
       # --------------------
       # Process x-axis data
       # --------------------
        # Extract the values for the x-axis.
        if xk is None or xk == 'Index':
            # Use the indices as the x-axis
            xv = I
            # Label
            xk = 'Index'
        elif xk in self:
            # Extract the values.
            xv = self[xk][I]
        elif xk == "alpha":
            # Update trajectory
            self.UpdateRunMatrix()
            # Get angles of attack
            xv = self.x.GetAlpha(I)
        elif xk == "beta":
            # Update trajectory
            self.UpdateRunMatrix()
            # Get sideslip angles
            xv = self.x.GetBeta(I)
        elif xk in ["alpha_t", "aoav"]:
            # Update trajectory
            self.UpdateRunMatrix()
            # Get maneuver angle of attack
            xv = self.x.GetAlphaTotal(I)
        elif xk in ["phi", "phiv"]:
            # Update trajectory
            self.UpdateRunMatrix()
            # Get maneuver roll angles
            xv = self.x.GetPhi(I)
        elif xk in ["alpha_m", "aoam"]:
            # Update trajectory
            self.UpdateRunMatrix()
            # Get maneuver angle of attack
            xv = self.x.GetAlphaManeuver(I)
        elif xk in ["phi_m", "phim"]:
            # Update trajectory
            self.UpdateRunMatrix()
            # Get maneuver roll angles
            xv = self.x.GetPhiManeuver(I)
        # Sorting order for *xv*
        ixv = np.argsort(xv)
        xv = xv[ixv]
       # --------------------
       # Process y-axis data
       # --------------------
        # Extract the mean values.
        if coeff in self:
            # Read the coefficient directly
            yv = self[coeff][I]
        elif coeff in ["CF", "CT"]:
            # Try getting magnitude of force
            yv = np.sqrt(self["CA"][I]**2 +
                self["CY"][I]**2 + self["CN"][I]**2)
        elif coeff in ["CL"]:
            # Get angle of attack
            alph = self.x.GetAlpha(I)
            # Convert alpha to radians
            alph *= DEG
            # Try calculating lift coefficient
            yv = self["CN"][I]*np.cos(alph) - self["CA"][I]*np.sin(alph)
        elif coeff in ["CD"]:
            # Get angle of attack
            alph = self.x.GetAlpha(I)
            # Get angle of sideslip
            beta = self.x.GetBeta(I)
            # Check if beta returned 
            if beta is None:
                # Set beta to 0.0
                beta = 0.0
            # Convert alpha to radians
            alph *= DEG
            # Convert beta to radians
            beta *= DEG
            # Try calculating drag coefficient
            yv = (self["CA"][I]*np.cos(alph)*np.cos(beta) -
                  self["CN"][I]*np.sin(alph)*np.cos(beta))
        elif coeff in ["CP"]:
            # Try calculating center of pressure
            yv = xMRP - self["CLM"][I]*Lref/self["CN"][I]
        elif coeff in ["cp"]:
            # Try calculating center of pressure (nondimensional)
            yv = xMRP/Lref - self["CLM"][I]/self["CN"][I]
        elif coeff in ["CPY"]:
            # Try calculating center of pressure
            yv = xMRP - self["CLN"][I]*Lref/self["CY"][I]
        elif coeff in ["cpy"]:
            # Try calculating center of pressure (nondimensional)
            yv = xMRP/Lref - self["CLN"][I]/self["CY"][I]
        else:
            raise ValueError("Unrecognized coefficient '%s'" % coeff)
        # Check for override parameters
        Lref = kw.get("Lref", Lref)
        # Check for special cases
        if coeff == "CLM":
            # Check for MRP shift
            xmrp  = kw.get("XMRP")
            dxmrp = kw.get("DXMRP")
            fxmrp = kw.get("XMRPFunction")
            # Shift if necessary
            if (xmrp is not None) and ("CN" in self):
                # Check type
                if xmrp.__class__.__name__ == "list":
                    xmrp = np.array(xmrp)
                # Shift moment to specific point
                yv = yv + (xmrp-xMRP)/Lref*self["CN"][I]
            if (dxmrp is not None) and ("CN" in self):
                # Check type
                if dxmrp.__class__.__name__ == "list":
                    dxmrp = np.array(dxmrp)
                # Shift the moment reference point
                yv = yv + dxmrp/Lref*self["CN"][I]
            if (fxmrp is not None) and ("CN" in self):
                # Use a function to evaluate new MRP (may vary by index)
                xmrp = fxmrp(self, I)
                # Shift the moment to specific point
                yv = yv + (xmrp-xMRP)/Lref*self["CN"][I]
        elif coeff == "CLN":
            # Check for MRP shift
            xmrp  = kw.get("XMRP")
            dxmrp = kw.get("DXMRP")
            fxmrp = kw.get("XMRPFunction")
            # Shift if necessary
            if (xmrp is not None) and ("CY" in self):
                # Shift moment to specific point
                yv = yv + (xmrp-xMRP)/Lref*self["CY"][I]
            if (dxmrp is not None) and ("CY" in self):
                # Shift the moment reference point
                yv = yv + dxmrp/Lref*self["CY"][I]
            if (fxmrp is not None) and ("CY" in self):
                # Use a function to evaluate new MRP (may vary by index)
                xmrp = fxmrp(self, I)
                # Shift the moment to specific point
                yv = yv + (xmrp-xMRP)/Lref*self["CY"][I]
        # Sort the data
        yv = yv[ixv]
        # Default label starter
        try:
            # Name of component
            try:
                # In some cases *name* is more specific than
                dlbl = self.name
            except AttributeError:
                # Component is usually there
                dlbl = self.comp
        except AttributeError:
            # Backup default
            try:
                # Name of object
                dlbl = self.Name
            except AttributeError:
                # No default
                dlbl = ''
        # Initialize label.
        lbl = kw.get('Label', dlbl)
       # -----------------------
       # Standard Deviation Plot
       # -----------------------
        # Standard deviation fields
        cstd = coeff + "_std"
        # Show iterative standard deviation.
        if ksig and (cstd in self):
            # Initialize plot options for standard deviation
            if tsig == "ErrorBar":
                # Error bars
                kw_s = DBPlotOpts(color='b', fmt=None, zorder=1)
            else:
                # Filled region
                kw_s = DBPlotOpts(color='b', lw=0.0,
                    facecolor='b', alpha=0.35, zorder=1)
            # Add standard deviation to label.
            lbl = u'%s (\u00B1%s\u03C3)' % (lbl, ksig)
            # Extract plot options from keyword arguments.
            for k in util.denone(kw.get("StDevOptions")):
                # Option.
                o_k = kw["StDevOptions"][k]
                # Override the default option.
                if o_k is not None: kw_s[k] = o_k
            # Get the standard deviation value.
            sv = self[cstd][I][ixv]
            # Check plot type
            if tsig == "ErrorBar":
                # Error bars
                h['std'] = plt.errorbar(xv, yv, yerr=ksig*sv, **kw_s)
            else:
                # Filled region
                h['std'] = plt.fill_between(xv, yv-ksig*sv, yv+ksig*sv, **kw_s)
       # ------------
       # Min/Max Plot
       # ------------
        # Min/max fields
        cmin = coeff + "_min"
        cmax = coeff + "_max"
        # Show min/max options
        if qmmx and (cmin in self) and (cmax in self):
            # Initialize plot options for min/max
            if tmmx == "ErrorBar":
                # Default error bar options
                kw_m = DBPlotOpts(color='g', fmt=None, zorder=2)
            else:
                # Default filled region options
                kw_m = DBPlotOpts(color='g', lw=0.0,
                    facecolor='g', alpha=0.35, zorder=2)
            # Add min/max to label.
            lbl = u'%s (min/max)' % (lbl)
            # Extract plot options from keyword arguments.
            for k in util.denone(kw.get("MinMaxOptions")):
                # Option
                o_k = kw["MinMaxOptions"][k]
                # Override the default option.
                if o_k is not None: kw_m[k] = o_k
            # Get the min and max values.
            ymin = self[cmin][I]
            ymax = self[cmax][I]
            # Plot it.
            if tmmx == "ErrorBar":
                # Form +\- error bounds
                yerr = np.vstack((yv-ymin, ymax-yv))
                # Plot error bars
                h['max'] = plt.errorbar(xv, yv, yerr=yerr, **kw_m)
            else:
                # Filled region
                h['max'] = plt.fill_between(xv, ymin, ymax, **kw_m)
       # ----------------
       # Uncertainty Plot
       # ----------------
        # Uncertainty databook files
        cu = coeff + "_u"
        cuP = coeff + "_uP"
        cuM = coeff + "_uM"
        # Show uncertainty option
        if qerr and (cu in self) or (cuP in self and cuM in self):
            # Initialize plot options for uncertainty
            if terr == "FillBetween":
                # Default filled region options
                kw_u = DBPlotOpts(color='c', lw=0.0,
                    facecolor='c', alpha=0.35, zorder=3)
            else:
                # Default error bar options
                kw_u = DBPlotOpts(color='c', fmt=None, zorder=3)
            # Add uncertainty to label
            lbl = u'%s UQ bounds' % (lbl)
            # Extract plot options from keyword arguments.
            for k in util.denone(kw.get("UncertaintyOptions")):
                # Option
                o_k = kw["UncertaintyOptions"][k]
                # Override the default option.
                if o_k is not None: kw_u[k] = o_k
            # Get the uncertainty values.
            if cuP in self:
                # Plus and minus coefficients are given
                yuP = self[cuP]
                yuM = self[cuM]
            else:
                # Single uncertainty
                yuP = self[cu]
                yuM = yuP
            # Plot
            if terr == "FillBetween":
                # Form min and max
                ymin = yv - yuM
                ymax = yv + yuP
                # Filled region
                h['err'] = plt.fill_between(xv, ymin, ymax, **kw_u)
            else:
                # Form +/- error bounds
                yerr = np.vstack((yuM, yuP))
                # Plot error bars
                h['err'] = plt.fill_between(xv, yv, yerr, **kw_u)
       # ------------
       # Primary Plot
       # ------------
        # Initialize plot options for primary plot
        kw_p = DBPlotOpts(color='k', marker='^', zorder=9, linestyle='-')
        # Plot options
        for k in util.denone(kw.get("PlotOptions")):
            # Option
            o_k = kw["PlotOptions"][k]
            # Override the default option.
            if o_k is not None: kw_p[k] = o_k
        # Label
        kw_p.setdefault('label', lbl)
        # Plot it.
        h['line'] = plt.plot(xv, yv, **kw_p)
       # -------
       # Labels
       # -------
        # Get the figure and axes.
        h['fig'] = plt.gcf()
        h['ax'] = plt.gca()
        # Check for an existing ylabel
        ly = h['ax'].get_ylabel()
        # Compare to requested ylabel
        if ly and ly != coeff:
            # Combine labels.
            ly = ly + '/' + coeff
        else:
            # Use the coefficient.
            ly = coeff
        # Labels.
        h['x'] = plt.xlabel(xk)
        h['y'] = plt.ylabel(ly)
        # Get limits that include all data (and not extra).
        xmin, xmax = get_xlim(h['ax'], pad=0.05)
        ymin, ymax = get_ylim(h['ax'], pad=0.05)
        # Set defaults
        if "XMin" in kw and kw["XMin"] is None: kw["XMin"] = xmin
        if "XMax" in kw and kw["XMax"] is None: kw["XMax"] = xmax
        if "YMin" in kw and kw["YMin"] is None: kw["YMin"] = ymin
        if "YMax" in kw and kw["YMax"] is None: kw["YMax"] = ymax
        # Check for keyword arguments
        xmax = kw.get("XMax", xmax)
        xmin = kw.get("XMin", xmin)
        ymax = kw.get("YMax", ymax)
        ymin = kw.get("YMin", ymin)
        # Make sure data is included.
        h['ax'].set_xlim(xmin, xmax)
        h['ax'].set_ylim(ymin, ymax)
       # -------
       # Legend
       # -------
        # Check for legend option
        if kw.get('Legend', True):
            # Add extra room for the legend.
            h['ax'].set_ylim((ymin, 1.2*ymax-0.2*ymin))
            # Font size checks.
            if len(h['ax'].get_lines()) > 5:
                # Very small
                fsize0 = 7
            else:
                # Just small
                fsize0 = 9
            # Check for input
            fsize = kw.get("LegendFontSize", fsize0)
            # Check for "LegendFontSize=None"
            if not fsize: fsize = fsize0
            # Activate the legend.
            try:
                # Use a font that has the proper symbols.
                h['legend'] = h['ax'].legend(loc='upper center',
                    prop=dict(size=fsize, family="DejaVu Sans"),
                    bbox_to_anchor=(0.5,1.05), labelspacing=0.5)
            except Exception:
                # Default font.
                h['legend'] = h['ax'].legend(loc='upper center',
                    prop=dict(size=fsize),
                    bbox_to_anchor=(0.5,1.05), labelspacing=0.5)
       # -----------
       # Grid Lines
       # -----------
        # Get grid option
        ogrid = kw.get("Grid")
        # Check value
        if ogrid is None:
            # Leave it as it currently is
            pass
        elif ogrid:
            # Get grid style
            kw_g = kw.get("GridStyle", {})
            # Ensure that the axis is below
            h['ax'].set_axisbelow(True)
            # Add the grid
            h['ax'].grid(**kw_g)
        else:
            # Turn the grid off, even if previously turned on
            h['ax'].grid(False)
        # Get grid option
        ogrid = kw.get("MinorGrid")
        # Check value
        if ogrid is None:
            # Leave it as it currently is
            pass
        elif ogrid:
            # Get grid style
            kw_g = kw.get("MinorGridStyle", {})
            # Ensure that the axis is below
            h['ax'].set_axisbelow(True)
            # Minor ticks are required
            h['ax'].minorticks_on()
            # Add the grid
            h['ax'].grid(which="minor", **kw_g)
        else:
            # Turn the grid off, even if previously turned on
            h['ax'].grid(False)
       # ---------------
       # Sizing/Margins
       # ---------------
        # Figure dimensions.
        if fh: h['fig'].set_figheight(fh)
        if fw: h['fig'].set_figwidth(fw)
        # Attempt to apply tight axes.
        try: plt.tight_layout()
        except Exception: pass
        # Output
        return h

    # Plot a sweep of one or more coefficients
    def PlotCoeff(self, coeff, I, **kw):
        """Plot a sweep of one coefficient over several cases

        :Call:
            >>> h = DBi.PlotCoeff(coeff, I, **kw)
        :Inputs:
            *DBi*: :class:`cape.cfdx.dataBook.DBBase`
                An individual item data book
            *coeff*: :class:`str`
                Coefficient being plotted
            *I*: :class:`numpy.ndarray`\ [:class:`int`]
                List of indexes of cases to include in sweep
        :Keyword Arguments:
            * See :func:`cape.cfdx.dataBook.DBBase.PlotCoeffBase`
        :Outputs:
            *h*: :class:`dict`
                Dictionary of plot handles
        :Versions:
            * 2015-05-30 ``@ddalle``: Version 1.0
            * 2015-12-14 ``@ddalle``: Added error bars
        """
        # Call base function with no modifications to defaults
        return self.PlotCoeffBase(coeff, I, **kw)

    # Plot a sweep of one or more coefficients
    def PlotContourBase(self, coeff, I, **kw):
        """Create a contour plot of selected data points

        :Call:
            >>> h = DBi.PlotContourBase(coeff, I, **kw)
        :Inputs:
            *DBi*: :class:`cape.cfdx.dataBook.DBBase`
                An individual item data book
            *coeff*: :class:`str`
                Coefficient being plotted
            *I*: :class:`numpy.ndarray`\ [:class:`int`]
                List of indexes of cases to include in sweep
        :Keyword Arguments:
            *x*: :class:`str`
                RunMatrix key for *x* axis
            *y*: :class:`str`
                RunMatrix key for *y* axis
            *ContourType*: {"tricontourf"} | "tricontour" | "tripcolor"
                Contour plotting function to use
            *LineType*: {"plot"} | "triplot" | "none"
                Line plotting function to highlight data points
            *Label*: [ {*comp*} | :class:`str` ]
                Manually specified label
            *ColorMap*: {``"jet"``} | :class:`str`
                Name of color map to use
            *ColorBar*: [ {``True``} | ``False`` ]
                Whether or not to use a color bar
            *ContourOptions*: :class:`dict`
                Plot options to pass to contour plotting function
            *PlotOptions*: :class:`dict`
                Plot options for the line plot
            *FigureWidth*: :class:`float`
                Width of figure in inches
            *FigureHeight*: :class:`float`
                Height of figure in inches
        :Outputs:
            *h*: :class:`dict`
                Dictionary of plot handles
        :Versions:
            * 2017-04-17 ``@ddalle``: Version 1.0
        """
       # ------
       # Inputs
       # ------
        # Make sure the plotting modules are present.
        ImportPyPlot()
        # Get horizontal key.
        xk = kw.get('x')
        yk = kw.get('y')
        # Check for axis variables
        if xk is None:
            raise ValueError("No x-axis key given")
        if yk is None:
            raise ValueError("No y-axis key given")
        # Extract the values for the x-axis
        if xk in self:
            # Get values directly
            xv = self[xk][I]
        elif xk.lower() == "alpha":
            # Angle of attack
            self.UpdateRunMatrix()
            xv = self.x.GetAlpha(I)
        elif xk.lower() == "beta":
            # Angle of sideslip
            self.UpdateRunMatrix()
            xv = self.x.GetBeta(I)
        elif xk.lower() in ["alpha_m", "aoam"]:
            # Maneuver angle of attack
            self.UpdateRunMatrix()
            xv = self.x.GetAlphaManeuver(I)
        # Extract the values for the y-axis
        if yk in self:
            # Get values directly
            yv = self[yk][I]
        elif yk.lower() == "alpha":
            # Angle of attack
            self.UpdateRunMatrix()
            yv = self.x.GetAlpha(I)
        elif yk.lower() == "beta":
            # Angle of sideslip
            self.UpdateRunMatrix()
            yv = self.x.GetBeta(I)
        elif yk.lower() in ["alpha_m", "aoam"]:
            # Maneuver angle of attack
            self.UpdateRunMatrix()
            yv = self.x.GetAlphaManeuver(I)
        # Extract the values to plot
        zv = self[coeff][I]
        # Contour type, line type
        ctyp = kw.get("ContourType", "tricontourf")
        ltyp = kw.get("LineType", "plot")
        # Convert to lower case
        if type(ctyp).__name__ in ['str', 'unicode']:
            ctyp = ctyp.lower()
        if type(ltyp).__name__ in ['str', 'unicode']:
            ltyp = ltyp.lower()
        # Figure dimensions
        fw = kw.get('FigureWidth', 6)
        fh = kw.get('FigureHeight', 4.5)
        # Initialize output
        h = {}
        # Default label starter
        try:
            # Name of component
            dlbl = self.comp
        except AttributeError:
            # Backup default
            try:
                # Name of object
                dlbl = self.Name
            except AttributeError:
                # No default
                dlbl = ''
        # Initialize label.
        lbl = kw.get('Label', dlbl)
       # ------------
       # Contour Plot
       # ------------
        # Get colormap
        ocmap = kw.get("ColorMap", "jet")
        # Initialize plot options for contour plot
        kw_c = DBPlotOpts(cmap=ocmap)
        # Controu options
        for k in util.denone(kw.get("ContourOptions")):
            # Option
            o_k = kw["ContourOptions"][k]
            # Override
            if o_k is not None: kw_c[k] = o_k
        # Label
        kw_c.setdefault('label', lbl)
        # Fix aspect ratio...
        if kw.get("AxisEqual", True):
            plt.axis('equal')
        # Check plot type
        if ctyp == "tricontourf":
            # Filled contour
            h['contour'] = plt.tricontourf(xv, yv, zv, **kw_c)
        elif ctyp == "tricontour":
            # Contour lines
            h['contour'] = plt.tricontour(xv, yv, zv, **kw_c)
        elif ctyp == "tripcolor":
            # Triangulation
            h['contour'] = plt.tripcolor(xv, yv, zv, **kw_c)
        else:
            # Unrecognized
            raise ValueError("Unrecognized ContourType '%s'" % ctyp)
       # ----------------
       # Line or Dot Plot
       # ----------------
        # Check for a line plot
        if ltyp and ltyp != "none":
            # Initialize plot options for primary plot
            kw_p = DBPlotOpts(color='k', marker='^', zorder=9)
            # Set default line style
            if ltyp == "plot":
                kw_p["linestyle"] = ''
            # Plot options
            for k in util.denone(kw.get("PlotOptions")):
                # Option
                o_k = kw["PlotOptions"][k]
                # Override the default option.
                if o_k is not None: kw_p[k] = o_k
            # Label
            kw_p.setdefault('label', lbl)
            # Plot it
            if ltyp in ["plot", "line", "dot"]:
                # Regular plot
                h['line'] = plt.plot(xv, yv, **kw_p)
            elif ltyp == "triplot":
                # Plot triangles
                h['line'] = plt.triplot(xv, yv, **kw_p)
            else:
                # Unrecognized
                raise ValueError("Unrecognized LineType '%s'" % ltyp)
       # ----------
       # Formatting
       # ----------
        # Get the figure and axes.
        h['fig'] = plt.gcf()
        h['ax'] = plt.gca()
        # Labels.
        h['x'] = plt.xlabel(xk)
        h['y'] = plt.ylabel(yk)
        # Get limits that include all data (and not extra).
        xmin, xmax = get_xlim(h['ax'], pad=0.05)
        ymin, ymax = get_ylim(h['ax'], pad=0.05)
        # Make sure data is included.
        h['ax'].set_xlim(xmin, xmax)
        h['ax'].set_ylim(ymin, ymax)
        # Legend.
        if kw.get('ColorBar', True):
            # Font size checks.
            fsize = 9
            # Activate the color bar
            h['cbar'] = plt.colorbar()
            # Set font size
            h['cbar'].ax.tick_params(labelsize=fsize)
        # Figure dimensions.
        if fh: h['fig'].set_figheight(fh)
        if fw: h['fig'].set_figwidth(fw)
        # Attempt to apply tight axes.
        try: plt.tight_layout()
        except Exception: pass
        # Output
        return h

    # Plot a sweep of one or more coefficients
    def PlotContour(self, coeff, I, **kw):
        """Create a contour plot for a subset of cases

        :Call:
            >>> h = DBi.PlotContour(coeff, I, **kw)
        :Inputs:
            *DBi*: :class:`cape.cfdx.dataBook.DBBase`
                An individual item data book
            *coeff*: :class:`str`
                Coefficient being plotted
            *I*: :class:`numpy.ndarray`\ [:class:`int`]
                List of indexes of cases to include in sweep
        :Keyword Arguments:
            * See :func:`cape.cfdx.dataBook.DBBase.PlotCoeffBase`
        :Outputs:
            *h*: :class:`dict`
                Dictionary of plot handles
        :Versions:
            * 2017-04-17 ``@ddalle``: Version 1.0
        """
        # Call base function with no modifications to defaults
        return self.PlotContourBase(coeff, I, **kw)

    # Plot a sweep of one or more coefficients
    def PlotHistBase(self, coeff, I, **kw):
        """Plot a histogram of one coefficient over several cases

        :Call:
            >>> h = DBi.PlotHistBase(coeff, I, **kw)
        :Inputs:
            *DBi*: :class:`cape.cfdx.dataBook.DBBase`
                An individual item data book
            *coeff*: :class:`str`
                Coefficient being plotted
            *I*: :class:`numpy.ndarray`\ [:class:`int`]
                List of indexes of cases to include in sweep
        :Keyword Arguments:
            *FigureWidth*: :class:`float`
                Figure width
            *FigureHeight*: :class:`float`
                Figure height
            *Label*: [ {*comp*} | :class:`str` ]
                Manually specified label
            *Target*: {``None``} | :class:`DBBase` | :class:`list`
                Target database or list thereof
            *TargetValue*: :class:`float` | :class:`list`\ [:class:`float`]
                Target or list of target values
            *TargetLabel*: :class:`str` | :class:`list` (:class:`str`)
                Legend label(s) for target(s)
            *StDev*: [ {None} | :class:`float` ]
                Multiple of iterative history standard deviation to plot
            *HistOptions*: :class:`dict`
                Plot options for the primary histogram
            *StDevOptions*: :class:`dict`
                Dictionary of plot options for the standard deviation plot
            *DeltaOptions*: :class:`dict`
                Options passed to :func:`plt.plot` for reference range plot
            *MeanOptions*: :class:`dict`
                Options passed to :func:`plt.plot` for mean line
            *TargetOptions*: :class:`dict`
                Options passed to :func:`plt.plot` for target value lines
            *OutlierSigma*: {``7.0``} | :class:`float`
                Standard deviation multiplier for determining outliers
            *ShowMu*: :class:`bool`
                Option to print value of mean
            *ShowSigma*: :class:`bool`
                Option to print value of standard deviation
            *ShowError*: :class:`bool`
                Option to print value of sampling error
            *ShowDelta*: :class:`bool`
                Option to print reference value
            *ShowTarget*: :class:`bool`
                Option to show target value
            *MuFormat*: {``"%.4f"``} | :class:`str`
                Format for text label of the mean value
            *DeltaFormat*: {``"%.4f"``} | :class:`str`
                Format for text label of the reference value *d*
            *SigmaFormat*: {``"%.4f"``} | :class:`str`
                Format for text label of the iterative standard deviation
            *TargetFormat*: {``"%.4f"``} | :class:`str`
                Format for text label of the target value
            *XLabel*: :class:`str`
                Specified label for *x*-axis, default is ``Iteration Number``
            *YLabel*: :class:`str`
                Specified label for *y*-axis, default is *c*
        :Outputs:
            *h*: :class:`dict`
                Dictionary of plot handles
        :Versions:
            * 2015-05-30 ``@ddalle``: Version 1.0
            * 2015-12-14 ``@ddalle``: Added error bars
            * 2016-04-04 ``@ddalle``: Moved from point sensor to data book
        """
       # -----------
       # Preparation
       # -----------
        # Make sure the plotting modules are present.
        ImportPyPlot()
        # Figure dimensions
        fw = kw.get('FigureWidth', 6)
        fh = kw.get('FigureHeight', 4.5)
       # -----------------
       # Statistics/Values
       # -----------------
        # Check for a target
        DBT = kw.get("target", kw.get("DBT", kw.get("Target")))
        # Figure out the "component" name
        compo = self.comp
        # Check for a point or group
        pt = getattr(self, "name", getattr(self, "pt", None))
        # Form total component name
        if pt:
            # Add component and point name
            comp = "%s.%s" % (compo, pt)
        else:
            # Just a component (like STACK_No_Base)
            comp = compo
        # Extract the values or statistics, as appropriate
        if DBT is None:
            # Extract the values
            V = self[coeff][I]
        elif type(DBT).__name__ in ["list", "ndarray"]:
            # Loop through lists until found
            for DBTc in DBT:
                # Attempt to calculate statistics
                S = self.GetDeltaStats(DBTc, comp, coeff, I)
                # Extract just the deltas
                V = S["delta"]
                V = V[np.logical_not(np.isnan(V))]
                # Exit as soon as we find at least one matching case
                if len(V) > 0: break
                # (If no targets match, just use the last)
        else:
            # Get statistics
            S = self.GetDeltaStats(DBT, comp, coeff, I)
            # Extract just the deltas
            V = S["delta"]
            V = V[np.logical_not(np.isnan(V))]
        # Calculate basic statistics
        vmu = np.mean(V)
        vstd = np.std(V)
        # Check for outliers ...
        ostd = kw.get('OutlierSigma', 7.0)
        # Apply outlier tolerance
        if ostd:
            # Find indices of cases that are within outlier range
            J = np.abs(V-vmu)/vstd <= ostd
            # Downselect
            V = V[J]
            # Recompute statistics
            vmu = np.mean(V)
            vstd = np.std(V)
       # ------------
       # More Options
       # ------------
        # Uncertainty options
        ksig = kw.get('StDev')
        # Reference delta
        dc = kw.get('Delta', 0.0)
        # Target values and labels
        vtarg = kw.get('TargetValue')
        ltarg = kw.get('TargetLabel')
        # Convert target values to list
        if vtarg in [None, False]:
            vtarg = []
        elif type(vtarg).__name__ not in ['list', 'tuple', 'ndarray']:
            vtarg = [vtarg]
        # Create appropriate target list for
        if type(ltarg).__name__ not in ['list', 'tuple', 'ndarray']:
            ltarg = [ltarg]
       # --------
       # Plotting
       # --------
        # Initialize dictionary of handles.
        h = {}
       # --------------
       # Histogram Plot
       # --------------
        # Initialize plot options for histogram.
        kw_h = DBPlotOpts(facecolor='c', zorder=2, bins=20)
        # Apply *Label* option if present
        lbl = kw.get("Label")
        if lbl:
            kw_h["label"] = lbl
        # Extract options from kwargs
        for k in util.denone(kw.get("HistOptions", {})):
            # Override the default option.
            if kw["HistOptions"][k] is not None:
                kw_h[k] = kw["HistOptions"][k]
        # Check for range based on standard deviation
        if kw.get("Range"):
            # Use this number of pair of numbers as multiples of *vstd*
            r = kw["Range"]
            # Check for single number or list
            if type(r).__name__ in ['ndarray', 'list', 'tuple']:
                # Separate lower and upper limits
                vmin = vmu - r[0]*vstd
                vmax = vmu + r[1]*vstd
            else:
                # Use as a single number
                vmin = vmu - r*vstd
                vmax = vmu + r*vstd
            # Overwrite any range option in *kw_h*
            kw_h['range'] = (vmin, vmax)
        # Plot the historgram.
        h['hist'] = plt.hist(V, **kw_h)
       # ------------
       # Axes Handles
       # ------------
        # Get the figure and axes.
        h['fig'] = plt.gcf()
        h['ax'] = plt.gca()
        ax = h['ax']
        # Determine whether or not the distribution is normed
        q_normed = kw_h.get("normed", kw_h.get("density", False))
        # Determine whether or not the bars are vertical
        q_vert = kw_h.get("orientation", "vertical") == "vertical"
        # Get current axis limits
        if q_vert:
            xmin, xmax = ax.get_xlim()
            pmin, pmax = ax.get_ylim()
        else:
            xmin, xmax = ax.get_ylim()
            pmin, pmax = ax.get_xlim()
       # -------------
       # Gaussian Plot
       # -------------
        # Initialize options for guassian plot
        kw_g = DBPlotOpts(color='navy', lw=1.5, zorder=7)
        kw_g["label"] = "Normal distribution"
        # Extract options from kwargs
        for k in util.denone(kw.get("GaussianOptions", {})):
            # Override the default option.
            if kw["GaussianOptions"][k] is not None:
                kw_g[k] = kw["GaussianOptions"][k]
        # Check whether or not to plot it
        if q_normed and kw.get("PlotGaussian"):
            # Lookup probabilities
            xval = np.linspace(xmin, xmax, 151)
            # Compute Gaussian distribution
            yval = 1/(vstd*np.sqrt(2*np.pi))*np.exp(-0.5*((xval-vmu)/vstd)**2)
            # Check orientation
            if q_vert:
                # Plot a vertical line for the mean.
                h['mean'] = plt.plot(xval, yval, **kw_g)
            else:
                # Plot a horizontal line for th emean.
                h['mean'] = plt.plot(yval, xval, **kw_g)
       # ---------
       # Mean Plot
       # ---------
        # Initialize options for mean plot
        kw_m = DBPlotOpts(color='k', lw=2, zorder=6)
        kw_m["label"] = "Mean value"
        # Extract options from kwargs
        for k in util.denone(kw.get("MeanOptions", {})):
            # Override the default option.
            if kw["MeanOptions"][k] is not None:
                kw_m[k] = kw["MeanOptions"][k]
        # Option whether or not to plot mean as vertical line.
        if kw.get("PlotMean", True):
            # Check orientation
            if q_vert:
                # Plot a vertical line for the mean.
                h['mean'] = plt.plot([vmu,vmu], [pmin,pmax], **kw_m)
            else:
                # Plot a horizontal line for th emean.
                h['mean'] = plt.plot([pmin,pmax], [vmu,vmu], **kw_m)
       # -----------
       # Target Plot
       # -----------
        # Option whether or not to plot targets
        if vtarg is not None and len(vtarg)>0:
            # Initialize options for target plot
            kw_t = DBPlotOpts(color='k', lw=2, ls='--', zorder=8)
            # Set label
            if ltarg is not None:
                # User-specified list of labels
                kw_t["label"] = ltarg
            else:
                # Default label
                kw_t["label"] = "Target"
            # Extract options for target plot
            for k in util.denone(kw.get("TargetOptions", {})):
                # Override the default option.
                if kw["TargetOptions"][k] is not None:
                    kw_t[k] = kw["TargetOptions"][k]
            # Loop through target values
            for i in range(len(vtarg)):
                # Select the value
                vt = vtarg[i]
                # Check for NaN or None
                if np.isnan(vt) or vt in [None, False]: continue
                # Downselect options
                kw_ti = {}
                for k in kw_t:
                    kw_ti[k] = kw_t.get_opt(k, i)
                # Initialize handles
                h['target'] = []
                # Check orientation
                if q_vert:
                    # Plot a vertical line for the target.
                    h['target'].append(
                        plt.plot([vt,vt], [pmin,pmax], **kw_ti))
                else:
                    # Plot a horizontal line for the target.
                    h['target'].append(
                        plt.plot([pmin,pmax], [vt,vt], **kw_ti))
       # -----------------------
       # Standard Deviation Plot
       # -----------------------
        # Initialize options for std plot
        kw_s = DBPlotOpts(color='b', lw=2, zorder=5)
        # Extract options from kwargs
        for k in util.denone(kw.get("StDevOptions", {})):
            # Override the default option.
            if kw["StDevOptions"][k] is not None:
                kw_s[k] = kw["StDevOptions"][k]
        # Check whether or not to plot it
        if ksig and len(I)>2 and kw.get("PlotSigma",True):
            # Check for single number or list
            if type(ksig).__name__ in ['ndarray', 'list', 'tuple']:
                # Separate lower and upper limits
                vmin = vmu - ksig[0]*vstd
                vmax = vmu + ksig[1]*vstd
            else:
                # Use as a single number
                vmin = vmu - ksig*vstd
                vmax = vmu + ksig*vstd
            # Check orientation
            if q_vert:
                # Plot a vertical line for the min and max
                h['std'] = (
                    plt.plot([vmin,vmin], [pmin,pmax], **kw_s) +
                    plt.plot([vmax,vmax], [pmin,pmax], **kw_s))
            else:
                # Plot a horizontal line for the min and max
                h['std'] = (
                    plt.plot([pmin,pmax], [vmin,vmin], **kw_s) +
                    plt.plot([pmin,pmax], [vmax,vmax], **kw_s))
       # ----------
       # Delta Plot
       # ----------
        # Initialize options for delta plot
        kw_d = DBPlotOpts(color="r", ls="--", lw=1.0, zorder=3)
        # Extract options from kwargs
        for k in util.denone(kw.get("DeltaOptions", {})):
            # Override the default option.
            if kw["DeltaOptions"][k] is not None:
                kw_d[k] = kw["DeltaOptions"][k]
        # Check whether or not to plot it
        if dc:
            # Check for single number or list
            if type(dc).__name__ in ['ndarray', 'list', 'tuple']:
                # Separate lower and upper limits
                cmin = vmu - dc[0]
                cmax = vmu + dc[1]
            else:
                # Use as a single number
                cmin = vmu - dc
                cmax = vmu + dc
            # Check orientation
            if q_vert:
                # Plot vertical lines for the reference length
                h['delta'] = (
                    plt.plot([cmin,cmin], [pmin,pmax], **kw_d) +
                    plt.plot([cmax,cmax], [pmin,pmax], **kw_d))
            else:
                # Plot horizontal lines for reference length
                h['delta'] = (
                    plt.plot([pmin,pmax], [cmin,cmin], **kw_d) +
                    plt.plot([pmin,pmax], [cmax,cmax], **kw_d))
       # ----------
       # Formatting
       # ----------
        # Default value-axis label
        if DBT:
            # Error in coeff
            lx = u'\u0394%s' % coeff
        else:
            # Just the value
            lx = coeff
        # Default probability-axis label
        if q_normed:
            # Size of bars is probability
            ly = "Probability Density"
        else:
            # Size of bars is count
            ly = "Count"
        # Process axis labels
        xlbl = kw.get('XLabel')
        ylbl = kw.get('YLabel')
        # Apply defaults
        if xlbl is None: xlbl = lx
        if ylbl is None: ylbl = ly
        # Check for flipping
        if not q_vert:
            xlbl, ylbl = ylbl, xlbl
        # Labels.
        h['x'] = plt.xlabel(xlbl)
        h['y'] = plt.ylabel(ylbl)
        # Correct the font.
        try: h['x'].set_family("DejaVu Sans")
        except Exception: pass
        # Set figure dimensions
        if fh: h['fig'].set_figheight(fh)
        if fw: h['fig'].set_figwidth(fw)
        # Attempt to apply tight axes.
        try: plt.tight_layout()
        except Exception: pass
       # ------
       # Labels
       # ------
        # y-coordinates of the current axes w.r.t. figure scale
        ya = h['ax'].get_position().get_points()
        ha = ya[1,1] - ya[0,1]
        # y-coordinates above and below the box
        yf = 2.5 / ha / h['fig'].get_figheight()
        yu = 1.0 + 0.065*yf
        yl = 1.0 - 0.04*yf
        # Make a label for the mean value.
        if kw.get("ShowMu", True):
            # printf-style format flag
            flbl = kw.get("MuFormat", "%.4f")
            # Check for deltas
            if DBT:
                # Form: mu(DCA) = 0.0204
                klbl = (u'\u03bc(\u0394%s)' % coeff)
            else:
                # Form: CA = 0.0204
                klbl = (u'%s' % coeff)
            # Check for option
            olbl = kw.get("MuLabel", klbl)
            # Use non-default user-specified value
            if olbl is not None: klbl = olbl
            # Insert value
            lbl = ('%s = %s' % (klbl, flbl)) % vmu
            # Create the handle.
            h['mu'] = plt.text(0.99, yu, lbl, color=kw_m['color'],
                horizontalalignment='right', verticalalignment='top',
                transform=h['ax'].transAxes)
            # Correct the font.
            try: h['mu'].set_family("DejaVu Sans")
            except Exception: pass
        # Make a label for the deviation.
        if dc and kw.get("ShowDelta", True):
            # printf-style flag
            flbl = kw.get("DeltaFormat", "%.4f")
            # Form: \DeltaCA = 0.0050
            lbl = (u'\u0394%s = %s' % (coeff, flbl)) % dc
            # Create the handle.
            h['d'] = plt.text(0.01, yl, lbl, color=kw_d.get_opt('color',1),
                horizontalalignment='left', verticalalignment='top',
                transform=h['ax'].transAxes)
            # Correct the font.
            try: h['d'].set_family("DejaVu Sans")
            except Exception: pass
        # Make a label for the standard deviation.
        if len(I)>2 and ((ksig and kw.get("ShowSigma", True))
                or kw.get("ShowSigma", False)):
            # Printf-style flag
            flbl = kw.get("SigmaFormat", "%.4f")
            # Check for deltas
            if DBT:
                # Form: sigma(DCA) = 0.0204
                klbl = (u'\u03c3(\u0394%s)' % coeff)
            else:
                # Form: sigma(CA) = 0.0204
                klbl = (u'\u03c3(%s)' % coeff)
            # Check for option
            olbl = kw.get("SigmaLabel", klbl)
            # Use non-default user-specified value
            if olbl is not None: klbl = olbl
            # Insert value
            lbl = ('%s = %s' % (klbl, flbl)) % vstd
            # Create the handle.
            h['sig'] = plt.text(0.01, yu, lbl, color=kw_s.get_opt('color',1),
                horizontalalignment='left', verticalalignment='top',
                transform=h['ax'].transAxes)
            # Correct the font.
            try: h['sig'].set_family("DejaVu Sans")
            except Exception: pass
        # Make a label for the iterative uncertainty.
        if len(vtarg)>0 and kw.get("ShowTarget", True):
            # printf-style format flag
            flbl = kw.get("TargetFormat", "%.4f")
            # Form Target = 0.0032
            lbl = (u'%s = %s' % (ltarg[0], flbl)) % vtarg[0]
            # Create the handle.
            h['t'] = plt.text(0.99, yl, lbl, color=kw_t.get_opt('color',0),
                horizontalalignment='right', verticalalignment='top',
                transform=h['ax'].transAxes)
            # Correct the font.
            try: h['t'].set_family("DejaVu Sans")
            except Exception: pass
        # Output.
        return h

    # Plot a sweep of one or more coefficients
    def PlotHist(self, coeff, I, **kw):
        """Plot a histogram over several cases

        :Call:
            >>> h = DBi.PlotValueHist(coeff, I, **kw)
        :Inputs:
            *DBi*: :class:`cape.cfdx.dataBook.DBBase`
                An individual item data book
            *coeff*: :class:`str`
                Coefficient being plotted
            *I*: :class:`numpy.ndarray`\ [:class:`int`]
                List of indexes of cases to include in sweep
        :Keyword Arguments:
            * See :func:`cape.cfdx.dataBook.DBBase.PlotHistBase`
        :Outputs:
            *h*: :class:`dict`
                Dictionary of plot handles
        :Versions:
            * 2016-04-04 ``@ddalle``: Version 1.0
        """
        # Call base function with no modifications to defaults
        return self.PlotHistBase(coeff, I, **kw)

    # Plot a sweep of one or more coefficients
    def PlotRangeHistBase(self, coeff, I, **kw):
        """Plot a range histogram of one coefficient over several cases

        :Call:
            >>> h = DBi.PlotRangeHistBase(coeff, I, **kw)
        :Inputs:
            *DBi*: :class:`cape.cfdx.dataBook.DBBase`
                An individual item data book
            *coeff*: :class:`str`
                Coefficient being plotted
            *I*: :class:`numpy.ndarray`\ [:class:`int`]
                List of indexes of cases to include in sweep
        :Keyword Arguments:
            *FigureWidth*: :class:`float`
                Figure width
            *FigureHeight*: :class:`float`
                Figure height
            *Label*: {*comp*} | :class:`str`
                Manually specified label
            *Target*: :class:`DBBase` | :class:`list`
                Target database or list thereof
            *TargetValue*: :class:`float` | :class:`list`\ [:class:`float`]
                Target or list of target values
            *TargetLabel*: :class:`str` | :class:`list` (:class:`str`)
                Legend label(s) for target(s)
            *StDev*:  {``3.6863``} | ``None`` | :class:`float`
                Multiple of iterative history standard deviation to plot
            *HistOptions*: :class:`dict`
                Plot options for the primary histogram
            *StDevOptions*: :class:`dict`
                Dictionary of plot options for the standard deviation plot
            *DeltaOptions*: :class:`dict`
                Options passed to :func:`plt.plot` for reference range plot
            *TargetOptions*: :class:`dict`
                Options passed to :func:`plt.plot` for target value lines
            *OutlierSigma*: {``3.6863``} | :class:`float`
                Standard deviation multiplier for determining outliers
            *ShowMu*: :class:`bool`
                Option to print value of mean
            *ShowSigma*: :class:`bool`
                Option to print value of standard deviation
            *ShowDelta*: :class:`bool`
                Option to print reference value
            *ShowTarget*: :class:`bool`
                Option to show target value
            *MuFormat*: {``"%.4f"``} | :class:`str`
                Format for text label of the mean value
            *DeltaFormat*: {``"%.4f"``} | :class:`str`
                Format for text label of the reference value *d*
            *SigmaFormat*: {``"%.4f"``} | :class:`str`
                Format for text label of the iterative standard deviation
            *TargetFormat*: {``"%.4f"``} | :class:`str`
                Format for text label of the target value
            *XLabel*: :class:`str`
                Specified label for *x*-axis, default is ``Iteration Number``
            *YLabel*: :class:`str`
                Specified label for *y*-axis, default is *c*
        :Outputs:
            *h*: :class:`dict`
                Dictionary of plot handles
        :Versions:
            * 2015-05-30 ``@ddalle``: Version 1.0
            * 2015-12-14 ``@ddalle``: Added error bars
            * 2016-04-04 ``@ddalle``: Moved from point sensor to data book
        """
       # -----------
       # Preparation
       # -----------
        # Make sure the plotting modules are present.
        ImportPyPlot()
        # Figure dimensions
        fw = kw.get('FigureWidth', 6)
        fh = kw.get('FigureHeight', 4.5)
       # -----------------
       # Statistics/Values
       # -----------------
        # Check for a target
        DBT = kw.get("target", kw.get("DBT", kw.get("Target")))
        # Figure out the "component" name
        compo = self.comp
        # Check for a point or group
        pt = getattr(self, "name", getattr(self, "pt", None))
        # Form total component name
        if pt:
            # Add component and point name
            comp = "%s.%s" % (compo, pt)
        else:
            # Just a component (like STACK_No_Base)
            comp = compo
        # Extract the values or statistics, as appropriate
        if DBT is None:
            # Extract the values
            V = self[coeff][I]
        elif type(DBT).__name__ in ["list", "ndarray"]:
            # Loop through lists until found
            for DBTc in DBT:
                # Attempt to calculate statistics
                S = self.GetDeltaStats(DBTc, comp, coeff, I)
                # Extract just the deltas
                V = S["delta"]
                V = V[np.logical_not(np.isnan(V))]
                # Exit as soon as we find at least one matching case
                if len(V) > 0: break
                # (If no targets match, just use the last)
        else:
            # Get statistics
            S = self.GetDeltaStats(DBT, comp, coeff, I)
            # Extract just the deltas
            V = S["delta"]
            V = V[np.logical_not(np.isnan(V))]
        # Get ranges (absolute values)
        R = np.abs(V)
        # Calculate basic statistics
        vmu = np.mean(R)
        vstd = vmu/1.128
        # Check for outliers ...
        ostd = kw.get('OutlierSigma', 3.6863)
        # Apply outlier tolerance
        if ostd:
            # Find indices of cases that are within outlier range
            J = np.abs(R)/vmu <= ostd
            # Recompute statistics
            vmu = np.mean(R[J])
            vstd = vmu/1.128
       # ------------
       # More Options
       # ------------
        # Uncertainty options
        ksig = kw.get('StDev', 3.6863)
        # Reference delta
        dc = kw.get('Delta', 0.0)
        # Target values and labels
        vtarg = kw.get('TargetValue')
        ltarg = kw.get('TargetLabel')
        # Convert target values to list
        if vtarg in [None, False]:
            vtarg = []
        elif type(vtarg).__name__ not in ['list', 'tuple', 'ndarray']:
            vtarg = [vtarg]
        # Create appropriate target list for
        if type(ltarg).__name__ not in ['list', 'tuple', 'ndarray']:
            ltarg = [ltarg]
       # --------
       # Plotting
       # --------
        # Initialize dictionary of handles.
        h = {}
       # --------------
       # Histogram Plot
       # --------------
        # Initialize plot options for histogram.
        kw_h = DBPlotOpts(facecolor='c',
            zorder=2,
            align='left',
            bins=20)
        # Apply *Label* option if present
        lbl = kw.get("Label")
        if lbl:
            kw_h["label"] = lbl
        # Extract options from kwargs
        for k in util.denone(kw.get("HistOptions", {})):
            # Override the default option.
            if kw["HistOptions"][k] is not None:
                kw_h[k] = kw["HistOptions"][k]
        # Check for range based on standard deviation
        if kw.get("Range"):
            # Use this number of pair of numbers as multiples of *vstd*
            r = kw["Range"]
            # Check for single number or list
            if type(r).__name__ in ['ndarray', 'list', 'tuple']:
                # Separate lower and upper limits
                vmin = vmu + r[0]*vstd
                vmax = vmu + r[1]*vstd
            else:
                # Use as a single number
                vmin = 0
                vmax = r*vstd
            # Overwrite any range option in *kw_h*
            kw_h['range'] = (vmin, vmax)
        # Plot the histogram.
        h['hist'] = plt.hist(R, **kw_h)
       # ------------
       # Axes Handles
       # ------------
        # Get the figure and axes.
        h['fig'] = plt.gcf()
        h['ax'] = plt.gca()
        ax = h['ax']
        # Determine whether or not the distribution is normed
        q_normed = kw_h.get("normed", kw_h.get("density", False))
        # Determine whether or not the bars are vertical
        q_vert = kw_h.get("orientation", "vertical") == "vertical"
        # Get current axis limits
        if q_vert:
            # Current limits
            xmin, xmax = ax.get_xlim()
            pmin, pmax = ax.get_ylim()
            # Avoid negative ranges
            xmin = 0.0
            ax.set_xlim(xmin, xmax)
        else:
            xmin, xmax = ax.get_ylim()
            pmin, pmax = ax.get_xlim()
            # Avoid negative ranges
            xmin = 0.0
            ax.set_ylim(xmin, xmax)
       # -------------
       # Gaussian Plot
       # -------------
        # Initialize options for guassian plot
        kw_g = DBPlotOpts(color='navy', lw=1.5, zorder=7)
        kw_g["label"] = "Normal distribution"
        # Extract options from kwargs
        for k in util.denone(kw.get("GaussianOptions", {})):
            # Override the default option.
            if kw["GaussianOptions"][k] is not None:
                kw_g[k] = kw["GaussianOptions"][k]
        # Check whether or not to plot it
        if q_normed and kw.get("PlotGaussian"):
            # Lookup probabilities
            xval = np.linspace(0, xmax, 101)
            # Compute Gaussian distribution
            yval = 1/(vstd*np.sqrt(np.pi))*np.exp(-0.25*(xval/vstd)**2)
            # Check orientation
            if q_vert:
                # Plot a vertical line for the mean.
                h['mean'] = plt.plot(xval, yval, **kw_g)
            else:
                # Plot a horizontal line for th emean.
                h['mean'] = plt.plot(yval, xval, **kw_g)
       # ---------
       # Mean Plot
       # ---------
        # Initialize options for mean plot
        kw_m = DBPlotOpts(color='k', lw=2, zorder=6)
        kw_m["label"] = "Mean value"
        # Extract options from kwargs
        for k in util.denone(kw.get("MeanOptions", {})):
            # Override the default option.
            if kw["MeanOptions"][k] is not None:
                kw_m[k] = kw["MeanOptions"][k]
        # Option whether or not to plot mean as vertical line.
        if kw.get("PlotMean", False):
            # Check orientation
            if q_vert:
                # Plot a vertical line for the mean.
                h['mean'] = plt.plot([vmu,vmu], [pmin,pmax], **kw_m)
            else:
                # Plot a horizontal line for the mean.
                h['mean'] = plt.plot([pmin,pmax], [vmu,vmu], **kw_m)
       # -----------
       # Target Plot
       # -----------
        # Initialize options for target plot
        kw_t = DBPlotOpts(color='k', lw=2, ls='--', zorder=8)
        # Set label
        if ltarg is not None:
            # User-specified list of labels
            kw_t["label"] = ltarg
        else:
            # Default label
            kw_t["label"] = "Target"
        # Extract options for target plot
        for k in util.denone(kw.get("TargetOptions", {})):
            # Override the default option.
            if kw["TargetOptions"][k] is not None:
                kw_t[k] = kw["TargetOptions"][k]
        # Option whether or not to plot targets
        if vtarg is not None and len(vtarg)>0:
            # Loop through target values
            for i in range(len(vtarg)):
                # Select the value
                vt = vtarg[i]
                # Check for NaN or None
                if np.isnan(vt) or vt in [None, False]: continue
                # Downselect options
                kw_ti = {}
                for k in kw_t:
                    kw_ti[k] = kw_t.get_opt(k, i)
                # Initialize handles
                h['target'] = []
                # Check orientation
                if q_vert:
                    # Plot a vertical line for the target.
                    h['target'].append(
                        plt.plot([vt,vt], [pmin,pmax], **kw_ti))
                else:
                    # Plot a horizontal line for the target.
                    h['target'].append(
                        plt.plot([pmin,pmax], [vt,vt], **kw_ti))
       # -----------------------
       # Standard Deviation Plot
       # -----------------------
        # Initialize options for std plot
        kw_s = DBPlotOpts(color='b', lw=2, zorder=5)
        # Extract options from kwargs
        for k in util.denone(kw.get("StDevOptions", {})):
            # Override the default option.
            if kw["StDevOptions"][k] is not None:
                kw_s[k] = kw["StDevOptions"][k]
        # Check whether or not to plot it
        if ksig and len(I)>2 and kw.get("PlotSigma",True):
            # Set value
            vs = ksig*vstd
            # Check orientation
            if q_vert:
                # Plot a vertical line for the min and max
                h['std'] = plt.plot([vs,vs], [pmin,pmax], **kw_s)
            else:
                # Plot a horizontal line for the min and max
                h['std'] = plt.plot([pmin,pmax], [vs,vs], **kw_s)
       # ----------
       # Delta Plot
       # ----------
        # Initialize options for delta plot
        kw_d = DBPlotOpts(color="r", ls="--", lw=1.0, zorder=3)
        # Extract options from kwargs
        for k in util.denone(kw.get("DeltaOptions", {})):
            # Override the default option.
            if kw["DeltaOptions"][k] is not None:
                kw_d[k] = kw["DeltaOptions"][k]
        # Check whether or not to plot it
        if dc:
            # Check for single number or list
            if type(dc).__name__ in ['ndarray', 'list', 'tuple']:
                # Separate lower and upper limits
                cmin = vmu - dc[0]
                cmax = vmu + dc[1]
            else:
                # Use as a single number
                cmin = vmu - dc
                cmax = vmu + dc
            # Check orientation
            if q_vert:
                # Plot vertical lines for the reference length
                h['delta'] = plt.plot([dc,dc], [pmin,pmax], **kw_d)
            else:
                # Plot horizontal lines for reference length
                h['delta'] = plt.plot([pmin,pmax], [dc,dc], **kw_d)
       # ----------
       # Formatting
       # ----------
        # Default value-axis label
        if DBT:
            # Error in coeff
            lx = u'\u0394%s' % coeff
        else:
            # Just the value
            lx = coeff
        # Default probability-axis label
        if q_normed:
            # Size of bars is probability
            ly = "Probability Density"
        else:
            # Size of bars is count
            ly = "Count"
        # Process axis labels
        xlbl = kw.get('XLabel')
        ylbl = kw.get('YLabel')
        # Apply defaults
        if xlbl is None: xlbl = lx
        if ylbl is None: ylbl = ly
        # Check for flipping
        if not q_vert:
            xlbl, ylbl = ylbl, xlbl
        # Labels.
        h['x'] = plt.xlabel(xlbl)
        h['y'] = plt.ylabel(ylbl)
        # Correct the font.
        try: h['x'].set_family("DejaVu Sans")
        except Exception: pass
        # Set figure dimensions
        if fh: h['fig'].set_figheight(fh)
        if fw: h['fig'].set_figwidth(fw)
        # Attempt to apply tight axes.
        try: plt.tight_layout()
        except Exception: pass
       # ------
       # Labels
       # ------
        # y-coordinates of the current axes w.r.t. figure scale
        ya = h['ax'].get_position().get_points()
        ha = ya[1,1] - ya[0,1]
        # y-coordinates above and below the box
        yf = 2.5 / ha / h['fig'].get_figheight()
        yu = 1.0 + 0.065*yf
        yl = 1.0 - 0.04*yf
        # Make a label for the mean value.
        if kw.get("ShowMu", True):
            # printf-style format flag
            flbl = kw.get("MuFormat", "%.4f")
            # Check for deltas
            if DBT:
                # Form: mu(DCA) = 0.0204
                klbl = (u'\u03bc(\u0394%s)' % coeff)
            else:
                # Form: CA = 0.0204
                klbl = (u'%s' % coeff)
            # Check for option
            olbl = kw.get("MuLabel", klbl)
            # Use non-default user-specified value
            if olbl is not None: klbl = olbl
            # Insert value
            lbl = ('%s = %s' % (klbl, flbl)) % vmu
            # Create the handle.
            h['mu'] = plt.text(0.99, yu, lbl, color=kw_m['color'],
                horizontalalignment='right', verticalalignment='top',
                transform=h['ax'].transAxes)
            # Correct the font.
            try: h['mu'].set_family("DejaVu Sans")
            except Exception: pass
        # Make a label for the deviation.
        if dc and kw.get("ShowDelta", True):
            # printf-style flag
            flbl = kw.get("DeltaFormat", "%.4f")
            # Form: \DeltaCA = 0.0050
            lbl = (u'\u0394%s = %s' % (coeff, flbl)) % dc
            # Create the handle.
            h['d'] = plt.text(0.01, yl, lbl, color=kw_d.get_opt('color',1),
                horizontalalignment='left', verticalalignment='top',
                transform=h['ax'].transAxes)
            # Correct the font.
            try: h['d'].set_family("DejaVu Sans")
            except Exception: pass
        # Make a label for the standard deviation.
        if len(I)>2 and ((ksig and kw.get("ShowSigma", True))
                or kw.get("ShowSigma", False)):
            # Printf-style flag
            flbl = kw.get("SigmaFormat", "%.4f")
            # Check for deltas
            if DBT:
                # Form: sigma(DCA) = 0.0204
                klbl = (u'\u03c3(\u0394%s)' % coeff)
            else:
                # Form: sigma(CA) = 0.0204
                klbl = (u'\u03c3(%s)' % coeff)
            # Check for option
            olbl = kw.get("SigmaLabel", klbl)
            # Use non-default user-specified value
            if olbl is not None: klbl = olbl
            # Insert value
            lbl = ('%s = %s' % (klbl, flbl)) % vstd
            # Create the handle.
            h['sig'] = plt.text(0.01, yu, lbl, color=kw_s.get_opt('color',1),
                horizontalalignment='left', verticalalignment='top',
                transform=h['ax'].transAxes)
            # Correct the font.
            try: h['sig'].set_family("DejaVu Sans")
            except Exception: pass
        # Make a label for the iterative uncertainty.
        if len(vtarg)>0 and kw.get("ShowTarget", True):
            # printf-style format flag
            flbl = kw.get("TargetFormat", "%.4f")
            # Form Target = 0.0032
            lbl = (u'%s = %s' % (ltarg[0], flbl)) % vtarg[0]
            # Create the handle.
            h['t'] = plt.text(0.99, yl, lbl, color=kw_t.get_opt('color',0),
                horizontalalignment='right', verticalalignment='top',
                transform=h['ax'].transAxes)
            # Correct the font.
            try: h['t'].set_family("DejaVu Sans")
            except Exception: pass
        # Output.
        return h

    # Plot a sweep of one or more coefficients
    def PlotRangeHist(self, coeff, I, **kw):
        """Plot a range histogram over several cases

        :Call:
            >>> h = DBi.PlotRangeHist(coeff, I, **kw)
        :Inputs:
            *DBi*: :class:`cape.cfdx.dataBook.DBBase`
                An individual item data book
            *coeff*: :class:`str`
                Coefficient being plotted
            *I*: :class:`numpy.ndarray`\ [:class:`int`]
                List of indexes of cases to include in sweep
        :Keyword Arguments:
            * See :func:`cape.cfdx.dataBook.DBBase.PlotHistBase`
        :Outputs:
            *h*: :class:`dict`
                Dictionary of plot handles
        :Versions:
            * 2016-04-04 ``@ddalle``: Version 1.0
        """
        # Call base function with no modifications to defaults
        return self.PlotRangeHistBase(coeff, I, **kw)
  # >
# class DBBase


# Data book for an individual component
class DBComp(DBBase):
    """Individual force & moment component data book

    This class is derived from :class:`cape.cfdx.dataBook.DBBase`.

    :Call:
        >>> DBi = DBComp(comp, cntl, targ=None, check=None, lock=None)
    :Inputs:
        *comp*: :class:`str`
            Name of the component
        *cntl*: :class:`Cntl`
            CAPE control class instance
        *targ*: {``None``} | :class:`str`
            If used, read a duplicate data book as a target named *targ*
        *check*: ``True`` | {``False``}
            Whether or not to check LOCK status
        *lock*: ``True`` | {``False``}
            If ``True``, wait if the LOCK file exists
    :Outputs:
        *DBi*: :class:`cape.cfdx.dataBook.DBComp`
            An individual component data book
    :Versions:
        * 2014-12-20 ``@ddalle``: Started
        * 2014-12-22 ``@ddalle``: Version 1.0
        * 2016-06-27 ``@ddalle``: Added target option for using other folders
    """
  # ========
  # Config
  # ========
  # <
    # Initialization method
    def __init__(self, comp, cntl, targ=None, check=False, lock=False, **kw):
        """Initialization method

        :Versions:
            * 2014-12-21 ``@ddalle``: Version 1.0
            * 2022-04-13 ``@ddalle``: verison 2.0; use *cntl*
        """
        # Unpack *cntl*
        x = cntl.x
        opts = cntl.opts
        # Save relevant inputs
        self.x = x
        self.opts = opts
        self.cntl = cntl
        self.comp = comp
        self.name = comp
        # Root directory
        self.RootDir = kw.get("RootDir", os.getcwd())

        # Get the directory.
        if targ is None:
            # Primary data book directory
            fdir = opts.get_DataBookFolder()
        else:
            # Secondary data book directory
            fdir = opts.get_DataBookTargetDir(targ)

        # Construct the file name.
        fcomp = 'aero_%s.csv' % comp
        # Folder name for compatibility.
        fdir = fdir.replace("/", os.sep)
        fdir = fdir.replace("\\", os.sep)
        # Construct the full file name.
        fname = os.path.join(fdir, fcomp)
        # Save the file name.
        self.fname = fname
        self.fdir = fdir

        # Process columns
        self.ProcessColumns()

        # Read the file or initialize empty arrays.
        self.Read(self.fname, check=check, lock=lock)

        # Save the target translations
        self.targs = opts.get_CompTargets(comp)
        # Divide columns into parts
        self.DataCols = opts.get_DataBookDataCols(comp)

    # Command-line representation
    def __repr__(self):
        """Representation method

        :Versions:
            * 2014-12-27 ``@ddalle``: Version 1.0
        """
        # Initialize string
        lbl = "<DBComp %s, " % self.comp
        # Add the number of conditions.
        lbl += "nCase=%i>" % self.n
        # Output
        return lbl
    # String conversion
    __str__ = __repr__
  # >
# class DBComp


# Data book for an individual component
class DBProp(DBBase):
    r"""Individual generic-property component data book

    This class is derived from :class:`cape.cfdx.dataBook.DBBase`.

    :Call:
        >>> dbk = DBProp(comp, cntl, targ=None, **kw)
    :Inputs:
        *comp*: :class:`str`
            Name of the component
        *cntl*: :class:`Cntl`
            CAPE control instance
        *targ*: {``None``} | :class:`str`
            If used, read a duplicate data book as a target named *targ*
        *check*: ``True`` | {``False``}
            Whether or not to check LOCK status
        *lock*: ``True`` | {``False``}
            If ``True``, wait if the LOCK file exists
    :Outputs:
        *dbk*: :class:`DBProp`
            An individual generic-property component data book
    :Versions:
        * 2014-12-20 ``@ddalle``: Started
        * 2014-12-22 ``@ddalle``: Version 1.0 (:class:`DBComp`)
        * 2016-06-27 ``@ddalle``: Version 1.1
        * 2022-04-08 ``@ddalle``: Version 1.0
    """
  # ========
  # Config
  # ========
  # <
    # Initialization method
    def __init__(self, comp, cntl, targ=None, check=False, **kw):
        """Initialization method

        :Versions:
            * 2014-12-21 ``@ddalle``: Version 1.0
        """
        # Unpack *cntl*
        x = cntl.x
        opts = cntl.opts
        # Save relevant inputs
        self.x = x
        self.opts = opts
        self.cntl = cntl
        self.comp = comp
        self.name = comp
        # Root directory
        self.RootDir = kw.get("RootDir", os.getcwd())
        # Opitons
        lock = kw.get("lock", False)

        # Get the directory.
        if targ is None:
            # Primary data book directory
            fdir = opts.get_DataBookFolder()
        else:
            # Secondary data book directory
            fdir = opts.get_DataBookTargetDir(targ)

        # Construct the file name.
        fcomp = 'prop_%s.csv' % comp
        # Folder name for compatibility.
        fdir = fdir.replace("/", os.sep)
        fdir = fdir.replace("\\", os.sep)
        # Construct the full file name.
        fname = os.path.join(fdir, fcomp)
        # Save the file name.
        self.fname = fname
        self.fdir = fdir

        # Process columns
        self.ProcessColumns()

        # Read the file or initialize empty arrays.
        self.Read(self.fname, check=check, lock=lock)

        # Save the target translations
        self.targs = opts.get_CompTargets(comp)
        # Divide columns into parts
        self.DataCols = opts.get_DataBookDataCols(comp)

    # Command-line representation
    def __repr__(self):
        """Representation method

        :Versions:
            * 2014-12-27 ``@ddalle``: Version 1.0
        """
        # Initialize string
        lbl = "<DBComp %s, " % self.comp
        # Add the number of conditions.
        lbl += "nCase=%i>" % self.n
        # Output
        return lbl
    # String conversion
    __str__ = __repr__
  # >
# class DBProp


# Data book for an individual component
class DBPyFunc(DBBase):
    r"""Individual scalar Python output component data book

    This class is derived from :class:`cape.cfdx.dataBook.DBBase`.

    :Call:
        >>> dbk = DBPyFunc(comp, x, opts, funcname, targ=None, **kw)
    :Inputs:
        *comp*: :class:`str`
            Name of the component
        *x*: :class:`cape.runmatrix.RunMatrix`
            RunMatrix for processing variable types
        *opts*: :class:`cape.cfdx.options.Options`
            Global pyCart options instance
        *funcname*: :class:`str`
            Name of function to execute
        *targ*: {``None``} | :class:`str`
            If used, read a duplicate data book as a target named *targ*
        *check*: ``True`` | {``False``}
            Whether or not to check LOCK status
        *lock*: ``True`` | {``False``}
            If ``True``, wait if the LOCK file exists
    :Outputs:
        *dbk*: :class:`DBProp`
            An individual generic-property component data book
    :Versions:
        * 2014-12-20 ``@ddalle``: Started
        * 2014-12-22 ``@ddalle``: Version 1.0 (:class:`DBComp`)
        * 2016-06-27 ``@ddalle``: Version 1.1
        * 2022-04-10 ``@ddalle``: Version 1.0
    """
  # ========
  # Config
  # ========
  # <
    # Initialization method
    def __init__(self, comp, cntl, targ=None, check=False, **kw):
        """Initialization method

        :Versions:
            * 2014-12-21 ``@ddalle``: Version 1.0
        """
        # Save relevant inputs
        self.x = cntl.x
        self.opts = cntl.opts
        self.cntl = cntl
        self.comp = comp
        self.name = comp
        # Root directory
        self.RootDir = kw.get("RootDir", cntl.RootDir)
        # Opitons
        lock = kw.get("lock", False)

        # Get the directory.
        if targ is None:
            # Primary data book directory
            fdir = cntl.opts.get_DataBookFolder()
        else:
            # Secondary data book directory
            fdir = cntl.opts.get_DataBookTargetDir(targ)

        # Construct the file name.
        fcomp = 'pyfunc_%s.csv' % comp
        # Folder name for compatibility.
        fdir = fdir.replace("/", os.sep)
        fdir = fdir.replace("\\", os.sep)
        # Construct the full file name.
        fname = os.path.join(fdir, fcomp)
        # Save the file name.
        self.fname = fname
        self.fdir = fdir

        # Process columns
        self.ProcessColumns()

        # Read the file or initialize empty arrays.
        self.Read(self.fname, check=check, lock=lock)

        # Get function name
        self.funcname = cntl.opts.get_DataBookFunction(comp)
        # Save the target translations
        self.targs = cntl.opts.get_CompTargets(comp)
        # Divide columns into parts
        self.DataCols = cntl.opts.get_DataBookDataCols(comp)
  # >

  # =========
  # Function
  # =========
  # <
    # Execute the function
    def ExecDBPyFunc(self, i):
        r"""Execute main PyFunc function and return results

        :Call:
            >>> v = db.ExecDBPyFunc(i)
        :Inputs:
            *db*: :class:`DBPyFunc`
                Databook component of type ``"PyFunc"``
            *i*: :class:`int`
                Run matrix case index
        :Outputs:
            *v*: :class:`tuple`
                Outputs from *db.funcname* in folder of case *i*
        :Versions:
            * 2022-04-13 ``@ddalle``: Version 1.0
        """
        # Get folder for case *i*
        frun = self.x.GetFullFolderNames(i)
        # Remember current locaiton
        fpwd = os.getcwd()
        # Use a try/catch block like @run_rootdir
        try:
            # Got to run folder
            os.chdir(self.cntl.RootDir)
            os.chdir(frun)
            # Execute the funciton
            v = self.cntl.exec_modfunction(self.funcname, (self.cntl, i))
        except Exception as e:
            # Tell user about it, but don't fail
            print(
                "    Function '%s' for case %i raised an exception:" %
                (self.funcname, i))
            traceback.print_exception(e.__class__, e, e.__traceback__, limit=2)
            # Null output
            v = None
        finally:
            # Return to original location
            os.chdir(fpwd)
        # Ensure tuple (for unpacking later)
        if v is not None and not isinstance(v, (tuple, dict)):
            v = v,
        # Output
        return v

  # >
# class DBPyFunc


# Data book for a TriqFM component
class DBTriqFM(DataBook):
    """Force and moment component extracted from surface triangulation

    :Call:
        >>> DBF = DBTriqFM(x, opts, comp, RootDir=None)
    :Inputs:
        *x*: :class:`cape.runmatrix.RunMatrix`
            RunMatrix/run matrix interface
        *opts*: :class:`cape.cfdx.options.Options`
            Options interface
        *comp*: :class:`str`
            Name of TriqFM component
        *RootDir*: {``None``} | :class:`st`
            Root directory for the configuration
        *check*: ``True`` | {``False``}
            Whether or not to check LOCK status
        *lock*: ``True`` | {``False``}
            If ``True``, wait if the LOCK file exists
    :Outputs:
        *DBF*: :class:`cape.cfdx.dataBook.DBTriqFM`
            Instance of TriqFM data book
    :Versions:
        * 2017-03-28 ``@ddalle``: Version 1.0
    """
  # ======
  # Config
  # ======
  # <
    # Initialization method
    def __init__(self, x, opts, comp, **kw):
        """Initialization method

        :Versions:
            * 2017-03-28 ``@ddalle``: Version 1.0
        """
        # Save root directory
        self.RootDir = kw.get('RootDir', os.getcwd())
        # Save the interface
        self.x = x.Copy()
        self.opts = opts
        # Save the component
        self.comp = comp
        # Get list of patches
        self.patches = self.opts.get_DataBookPatches(comp)
        # Total list of patches including total
        self.comps = [None] + self.patches

        # Get Configuration file
        fcfg = opts.get_DataBookConfigFile(comp)
        # Default to global config file
        if fcfg is None:
            fcfg = opts.get_ConfigFile()
        # Make absolute
        if fcfg is None:
            # Ok, no file option
            self.conf = ""
        elif os.path.isabs(fcfg):
            # Already an absolute path
            self.conf = fcfg
        else:
            # Relative to root dir
            self.conf = os.path.join(self.RootDir, fcfg)
        # Restrict to triangles from *this* compID (can be list)
        self.candidateCompID = opts.get_DataBookConfigCompID(comp)

        # Loop through the patches
        for patch in self.comps:
            self[patch] = DBTriqFMComp(x, opts, comp, patch=patch, **kw)

        # Reference area/length
        self.Aref = opts.get_RefArea(comp)
        self.Lref = opts.get_RefLength(comp)
        self.bref = opts.get_RefSpan(comp)
        # Moment reference point
        self.MRP = np.array(opts.get_RefPoint(comp))

    # Representation method
    def __repr__(self):
        """Representation method

        :Versions:
            * 2017-03-28 ``@ddalle``: Version 1.0
        """
        # Initialize string
        lbl = "<DBTriqFM %s, patches=%s>" % (self.comp, self.patches)
        # Output
        return lbl
    __str__ = __repr__

    # Read a copy
    def ReadCopy(self, check=False, lock=False):
        """Read a copied database object

        :Call:
            >>> DBF1 = DBF.ReadCopy(check=False, lock=False)
        :Inputs:
            *DBF*: :class:`cape.cfdx.dataBook.DBTriqFM`
                Instance of TriqFM data book
            *check*: ``True`` | {``False``}
                Whether or not to check LOCK status
            *lock*: ``True`` | {``False``}
                If ``True``, wait if the LOCK file exists
        :Outputs:
            *DBF1*: :class:`cape.cfdx.dataBook.DBTriqFM`
                Another instance of related TriqFM data book
        :Versions:
            * 2017-06-26 ``@ddalle``: Version 1.0
        """
        # Check for a name
        try:
            # Use the *name* as the first choice
            name = self.name
        except AttributeError:
            # Fall back to the *comp* attribute
            name = self.comp
        # Call the object
        DBF1 = DBTriqFM(self.x, self.opts, name, check=check, lock=lock)
        # Output
        return DBF1


    # Merge method
    def Merge(self, DBF1):
        """Sort point sensor group

        :Call:
            >>> DBF.Merge(DBF1)
        :Inputs:
            *DBF*: :class:`cape.cfdx.dataBook.DBTriqFM`
                Instance of TriqFM data book
            *DBF1*: :class:`cape.cfdx.dataBook.DBTriqFM`
                Another instance of related TriqFM data book
        :Versions:
            * 2016-06-26 ``@ddalle``: Version 1.0
        """
        # Check patch list
        if DBF1.patches != self.patches:
            raise KeyError("TriqFM data books have different patch lists")
        # Loop through points
        for patch in ([None] + self.patches):
            self[patch].Merge(DBF1[patch])

    # Sorting method
    def Sort(self):
        """Sort point sensor group

        :Call:
            >>> DBF.Sort()
        :Inputs:
            *DBF*: :class:`cape.cfdx.dataBook.DBTriqFM`
                Instance of TriqFM data book
        :Versions:
            * 2016-03-08 ``@ddalle``: Version 1.0
        """
        # Loop through points
        for patch in ([None] + self.patches):
            self[patch].Sort()

    # Output method
    def Write(self, merge=False, unlock=True):
        """Write to file each point sensor data book in a group

        :Call:
            >>> DBF.Write(merge=False, unlock=True)
        :Inputs:
            *DBF*: :class:`cape.cfdx.dataBook.DBTriqFM`
                Instance of TriqFM data book
            *merge*: ``True`` | {``False``}
                Whether or not to reread data book and merge before writing
            *unlock*: {``True``} | ``False``
                Whether or not to delete any lock file
        :Versions:
            * 2015-12-04 ``@ddalle``: Version 1.0
            * 2017-06-26 ``@ddalle``: Version 1.0
        """
        # Check merge option
        if merge:
            # Read a copy
            DBF = self.ReadCopy(check=True, lock=True)
            # Merge it
            self.Merge(DBF)
            # Re-sort
            self.Sort()
        # Go to home directory
        fpwd = os.getcwd()
        os.chdir(self.RootDir)
        # Get databook dir and triqfm dir
        fdir = self.opts.get_DataBookFolder()
        ftrq = os.path.join(fdir, 'triqfm')
        # Ensure folder exists
        if not os.path.isdir(fdir): os.mkdir(fdir)
        # Loop through patches
        for patch in ([None] + self.patches):
            # Sort it.
            self[patch].Sort()
            # Write it
            self[patch].Write(unlock=unlock)

    # Lock file
    def Lock(self):
        """Lock the data book component

        :Call:
            >>> DBF.Lock()
        :Inputs:
            *DBF*: :class:`cape.cfdx.dataBook.DBTriqFM`
                Instance of TriqFM data book
        :Versions:
            * 2017-06-12 ``@ddalle``: Version 1.0
        """
        # Loop through patches
        for patch in ([None] + self.patches):
            # Lock each omponent
            self[patch].Lock()

    # Touch the lock file
    def TouchLock(self):
        """Touch a 'LOCK' file for a data book component to reset its mod time

        :Call:
            >>> DBF.TouchLock()
        :Inputs:
            *DBF*: :class:`cape.cfdx.dataBook.DBTriqFM`
                Instance of TriqFM data book
        :Versions:
            * 2017-06-14 ``@ddalle``: Version 1.0
        """
        # Loop through patches
        for patch in ([None] + self.patches):
            # Lock each omponent
            self[patch].TouchLock()

    # Lock file
    def Unlock(self):
        """Unlock the data book component (delete lock file)

        :Call:
            >>> DBF.Unlock()
        :Inputs:
            *DBF*: :class:`cape.cfdx.dataBook.DBTriqFM`
                Instance of TriqFM data book
        :Versions:
            * 2017-06-12 ``@ddalle``: Version 1.0
        """
        # Loop through patches
        for patch in ([None] + self.patches):
            # Lock each omponent
            self[patch].Unlock()

    # Find first force/moment component
    def GetRefComponent(self):
        """Get the first component

        :Call:
            >>> DBc = DBF.GetRefComponent()
        :Inputs:
            *DBF*: :class:`cape.cfdx.dataBook.DBTriqFM`
                Instance of TriqFM data book
        :Outputs:
            *DBc*: :class:`cape.cfdx.dataBook.DBComp`
                Data book for one component
        :Versions:
            * 2016-08-18 ``@ddalle``: Version 1.0
            * 2017-04-05 ``@ddalle``: Had to customize for TriqFM
        """
        # Get the total
        return self[None]
  # >

  # ========
  # Updaters
  # ========
  # <
    # Process a case
    def UpdateCase(self, i):
        """Prepare to update a TriqFM group if necessary

        :Call:
            >>> n = DBF.UpdateCase(i)
        :Inputs:
            *DBF*: :class:`cape.cfdx.dataBook.DBTriqFM`
                Instance of TriqFM data book
            *i*: :class:`int`
                Case index
        :Outputs:
            *n*: ``0`` | ``1``
                How many updates were made
        :Versions:
            * 2017-03-28 ``@ddalle``: Version 1.0
        """
       # -----
       # Setup
       # -----
       # (
        # Component name
        comp = self.comp
        DBc = self[None]
        # Check update status
        q = True
        # Exit if no update necessary
        if not q: return
        # Try to find a match in the data book
        j = DBc.FindMatch(i)
        # Get the name of the folder
        frun = self.x.GetFullFolderNames(i)
        # Status update
        print(frun)
        # Go to root directory safely
        fpwd = os.getcwd()
        os.chdir(self.RootDir)
       # )
       # ------------
       # Status Check
       # ------------
       # (
        # Check if folder exists
        if not os.path.isdir(frun):
            os.chdir(fpwd)
            return 0
        # Enter the case folder
        os.chdir(frun)
        # Determine minimum number of iterations required
        nAvg = self.opts.get_DataBookNStats(self.comp)
        nMin = self.opts.get_DataBookNMin(self.comp)
        # Get the number of iterations, etc.
        qtriq, ftriq, nStats, n0, nIter = self.GetTriqFile()
        # Process whether or not to update.
        if (not nIter) or (nIter < nMin + nAvg):
            # Not enough iterations (or zero)
            print("  Not enough iterations (%s) for analysis." % nIter)
            q = False
        elif np.isnan(j):
            # No current entry
            print("  Adding new databook entry at iteration %i." % nIter)
            q = True
        elif DBc['nIter'][j] < nIter:
            # Update
            print("  Updating from iteration %i to %i." %
                (DBc['nIter'][j], nIter))
            q = True
        elif DBc['nStats'][j] < nStats:
            # Change statistics
            print("  Recomputing statistics using %i iterations." % nStats)
            q = True
        else:
            # Up-to-date
            q = False
        # Check for update
        if not q:
            os.chdir(fpwd)
            return 0
       # )
       # -----------
       # Calculation
       # -----------
       # (
        # Convert other format to TRIQ if necessary
        if qtriq:
            self.PreprocessTriq(ftriq, i=i)
        # Read the triangulation
        self.ReadTriq(ftriq)
        # Map the triangulation
        self.MapTriCompID()
        # Calculate the forces
        FM = self.GetTriqForces(i)
       # )
       # -----------------
       # Update Data Books
       # -----------------
       # (
        # Loop through patches
        for p in ([None] + self.patches):
            # Check if new case for this patch
            if np.isnan(j):
                # Increment the number of cases
                self[p].n += 1
                # Append trajectory values
                for k in self[p].xCols:
                    # Append to that column
                    self[p][k] = np.hstack((self[p][k], [self.x[k][i]]))
                # Append primary values
                for c in self[p].fCols:
                    # Get value
                    v = FM[p].get(c, np.nan)
                    # Save it.
                    self[p][c] = np.hstack((self[p][c], [v]))
                # Append iteration counts
                self[p]['nIter']  = np.hstack((self[p]['nIter'], [nIter]))
                self[p]['nStats'] = np.hstack((self[p]['nStats'], [nStats]))
            else:
                # Save updated trajectory values
                for k in self[p].xCols:
                    # Append to that column
                    self[p][k][j] = self.x[k][i]
                # Update data values
                for c in self[p].fCols:
                    # Save it.
                    self[p][c][j] = FM[p].get(c, np.nan)
                # Update the other statistics
                self[p]['nIter'][j]  = nIter
                self[p]['nStats'][j] = nStats
        # Write TRIQ/PLT/DAT file if requested
        self.WriteTriq(i, t=float(nIter))
        # Return to original folder
        os.chdir(fpwd)
        # Output
        return 1
       # )
  # >

  # ===================
  # Triq File Interface
  # ===================
  # <
    # Get file
    def GetTriqFile(self):
        """Get most recent ``triq`` file and its associated iterations

        :Call:
            >>> qtriq, ftriq, n, i0, i1 = DBF.GetTriqFile()
        :Inputs:
            *DBF*: :class:`cape.cfdx.dataBook.DBTriqFM`
                Instance of TriqFM data book
        :Outputs:
            *qtriq*: {``False``}
                Whether or not to convert file from other format
            *ftriq*: :class:`str`
                Name of ``triq`` file
            *n*: :class:`int`
                Number of iterations included
            *i0*: :class:`int`
                First iteration in the averaging
            *i1*: :class:`int`
                Last iteration in the averaging
        :Versions:
            * 2016-12-19 ``@ddalle``: Added to the module
        """
        # Get properties of triq file
        ftriq, n, i0, i1 = case.GetTriqFile()
        # Output
        return False, ftriq, n, i0, i1

    # Convert
    def PreprocessTriq(self, ftriq, **kw):
        """Perform any necessary preprocessing to create ``triq`` file

        :Call:
            >>> ftriq = DBF.PreprocessTriq(ftriq, qpbs=False, f=None)
        :Inputs:
            *DBF*: :class:`cape.cfdx.dataBook.DBTriqFM`
                Instance of TriqFM data book
            *ftriq*: :class:`str`
                Name of triq file
            *i*: {``None``} | :class:`int`
                Case index
        :Versions:
            * 2016-12-19 ``@ddalle``: Version 1.0
            * 2016-12-21 ``@ddalle``: Added PBS
        """
        pass

    # Read a Triq file
    def ReadTriq(self, ftriq):
        """Read a ``triq`` annotated surface triangulation

        :Call:
            >>> DBF.ReadTriq(ftriq)
        :Inputs:
            *DBF*: :class:`cape.cfdx.dataBook.DBTriqFM`
                Instance of TriqFM data book
            *ftriq*: :class:`str`
                Name of ``triq`` file
        :Versions:
            * 2017-03-28 ``@ddalle``: Version 1.0
        """
        # Delete the triangulation if present
        try:
            self.triq
            del self.triq
        except AttributeError:
            pass
        # Read using :mod:`cape`
        self.triq = tri.Triq(ftriq, c=self.conf)
  # >

  # ============
  # Triq Writers
  # ============
  # <
    # Function to write TRIQ file if requested
    def WriteTriq(self, i, **kw):
        """Write mapped solution as TRIQ or Tecplot file with zones

        :Call:
            >>> DBF.WriteTriq(i, **kw)
        :Inputs:
            *DBF*: :class:`cape.cfdx.dataBook.DBTriqFM`
                Instance of TriqFM data book
            *i*: :class:`int`
                Case index
            *t*: {``1``} | :class:`float`
                Iteration number
        :Versions:
            * 2017-03-30 ``@ddalle``: Version 1.0
        """
        # Get the output file type
        fmt = self.opts.get_DataBookOutputFormat(self.comp)
        # List of known formats
        fmts = ["tri", "triq", "plt", "dat"]
        # Check the option
        if fmt is None:
            # Nothing more to do
            return
        elif type(fmt).__name__ not in ["unicode", "str"]:
            # Bad type
            raise TypeError(
                ('Invalid "OutputFormat": %s (type %s)' % (fmt, type(fmt))) +
                (' for TriqFM component "%s"' % self.comp))
        elif fmt.lower() not in fmts:
            # Not known
            print("    Unknown TRIQ output format '%s'" % fmt)
            print('    Available options are "triq", "plt", and "data"')
            return
        # Go to data book folder safely
        fpwd = os.getcwd()
        os.chdir(self.RootDir)
        os.chdir(self.opts.get_DataBookFolder())
        # Enter the "triqfm" folder (create if needed)
        if not os.path.isdir("triqfm"): os.mkdir("triqfm")
        os.chdir("triqfm")
        # Get the group and run folders
        fgrp = self.x.GetGroupFolderNames(i)
        frun = self.x.GetFullFolderNames(i)
        # Create folders if needed
        if not os.path.isdir(fgrp): os.mkdir(fgrp)
        if not os.path.isdir(frun): os.mkdir(frun)
        # Go into the run folder
        os.chdir(frun)
        # Name of file
        fpre = self.opts.get_DataBookPrefix(self.comp)
        # Convert the file as needed
        if fmt.lower() in ["tri", "triq"]:
            # Down select the mapped patches
            triq = self.SelectTriq()
            # Write the TRIQ in this format
            triq.Write("%s.triq" % fpre, ascii=True)
        elif fmt.lower() == "dat":
            # Create Tecplot PLT interface
            pltq = self.Triq2Plt(self.triq, i=i, **kw)
            # Write ASCII file
            pltq.WriteDat("%s.dat" % fpre)
            # Delete it
            del pltq
        elif fmt.lower() == "plt":
            # Create Tecplot PLT interface
            pltq = self.Triq2Plt(self.triq, i=i, **kw)
            # Write binary file
            pltq.Write("%s.plt" % fpre)
            # Delete it
            del pltq
        # Go back to original location
        os.chdir(fpwd)

    # Get the component numbers of the mapped patches
    def GetPatchCompIDs(self):
        """Get the list of component IDs mapped from the template *tri*

        :Call:
            >>> CompIDs = DBF.GetPatchCompIDs()
        :Inputs:
            *DBF*: :class:`cape.cfdx.dataBook.DBTriqFM`
                Instance of TriqFM data book
        :Outputs:
            *CompIDs*: :class:`list`\ [:class:`int`] | ``None``
                List of component IDs that came from the mapping file
        :Versions:
            * 2017-03-30 ``@ddalle``: Version 1.0
        """
        # Initialize list of Component IDs
        CompIDs = []
        # Loop through the patches
        for patch in self.patches:
            # Get the component for this patch
            compID = self.GetCompID(patch)
            # Check the type
            t = type(compID).__name__
            # Check if it's a string
            if t in ['str', 'unicode']:
                # Get the component ID from the *triq*
                try:
                    # Get the value from *triq.config* or *triq.Conf*
                    comp = self.triq.GetCompID(compID)
                    # Check if it's a list
                    if type(comp).__name__ in ["list", "ndarray"]:
                        # Check for list
                        if len(comp) > 1:
                            raise ValueError(
                                ("Component ID %s for patch '%s'"
                                    % (comp, patch)) +
                                (" is not a integer or singleton"))
                        # Get the one element
                        CompIDs.append(comp[0])
                    else:
                        # Append the integer
                        CompIDs.append(comp)
                except Exception:
                    # Unknown component
                    raise ValueError(
                        "Could not determine component ID for patch '%s'"
                        % patch)
            else:
                # If it was specified numerically, check the *compmap*
                # If the mapping had to renumber the component, it will be
                # in this dictionary; otherwise use the compID as is.
                CompIDs.append(self.compmap.get(compID, compID))
        # Output
        self.CompIDs = CompIDs
        return CompIDs

    # Select the relevant components of the mapped TRIQ file
    def SelectTriq(self):
        """Select the components of *triq* that are mapped patches

        :Call:
            >>> triq = DBF.SelectTriq()
        :Inputs:
            *DBF*: :class:`cape.cfdx.dataBook.DBTriqFM`
                Instance of TriqFM data book
        :Outputs:
            *triq*: :class:`cape.tri.Triq`
                Interface to annotated surface triangulation
        :Versions:
            * 2017-03-30 ``@ddalle``: Version 1.0
        """
        # Get component IDs
        CompIDs = self.GetPatchCompIDs()
        # Downselect
        triq = self.triq.GetSubTri(CompIDs)
        # Output
        return triq

    # Convert the TRIQ file
    def Triq2Plt(self, triq, **kw):
        """Convert an annotated tri (TRIQ) interface to Tecplot (PLT)

        :Call:
            >>> plt = DBF.Triq2Plt(triq, **kw)
        :Inputs:
            *DBF*: :class:`cape.cfdx.dataBook.DBTriqFM`
                Instance of TriqFM data book
            *triq*: :class:`cape.tri.Triq`
                Interface to annotated surface triangulation
            *i*: {``None``} | :class:`int`
                Index number if needed
            *t*: {``1.0``} | :class:`float`
                Time step or iteration number
        :Outputs:
            *plt*: :class:`cape.plt.Plt`
                Binary Tecplot interface
        :Versions:
            * 2017-03-30 ``@ddalle``: Version 1.0
        """
        # Get component IDs
        CompIDs = self.GetPatchCompIDs()
        # Get freestream conditions
        if 'i' in kw:
            # Get freestream conditions
            kwfm = self.GetConditions(kw["i"])
            # Set those conditions
            for k in kwfm:
                kw.setdefault(k, kwfm[k])
        # Perform conversion
        pltq = plt.Plt(triq=triq, CompIDs=CompIDs, **kw)
        # Output
        return pltq
  # >

  # ========
  # Mapping
  # ========
  # <

    # Get compID option for a patch
    def GetCompID(self, patch):
        """Get the component ID name(s) or number(s) to use for each patch

        :Call:
            >>> compID = DBF.GetCompID(patch)
        :Inputs:
            *DBF*: :class:`cape.cfdx.dataBook.DBTriqFM`
                Instance of TriqFM data book
            *patch*: :class:`str`
                Name of patch
        :Outputs:
            *compID*: {*patch*} | :class:`str` | :class:`int` | :class:`list`
                Name, number, or list thereof of *patch* in map tri file
        :Versions:
            * 2017-03-28 ``@ddalle``: Version 1.0
        """
        # Get data book option
        compIDmap = self.opts.get_DataBookCompID(self.comp)
        # Get the type
        t = type(compIDmap).__name__
        # Behavior based on type
        if compIDmap is None:
            # Use the patch name
            return patch
        elif t in ['dict']:
            # Custom dictionary (default to *patch*)
            return compIDmap.get(patch, patch)
        elif (t in ['list']):
            # List of comps for the whole TRI
            return compIDmap
        else:
            # Give up
            return patch


    # Read the map file
    def ReadTriMap(self):
        """Read the triangulation to use for mapping

        :Call:
            >>> DBF.ReadTriMap()
        :Inputs:
            *DBF*: :class:`cape.cfdx.dataBook.DBTriqFM`
                Instance of TriqFM data book
        :Versions:
            * 2017-03-28 ``@ddalle``: Version 1.0
        """
        # Get the name of the tri file and configuration
        ftri = self.opts.get_DataBookMapTri(self.comp)
        fcfg = self.opts.get_DataBookMapConfig(self.comp)
        # Check for absolute paths
        if (ftri) and (not os.path.isabs(ftri)):
            # Read relative to *RootDir*
            ftri = os.path.join(self.RootDir, ftri)
        # Repeat for configuration
        if (fcfg) and (not os.path.isabs(fcfg)):
            # Read relative to *RootDir*
            fcfg = os.path.join(self.RootDir, fcfg)
        # Save triangulation value
        if ftri:
            # Read the triangulation
            self.tri = tri.Tri(ftri, c=fcfg)
        else:
            # No triangulation map
            self.tri = None

    # Map the components
    def MapTriCompID(self):
        """Perform any component ID mapping if necessary

        :Call:
            >>> DBF.MapTriCompID()
        :Inputs:
            *DBF*: :class:`cape.cfdx.dataBook.DBTriqFM`
                Instance of TriqFM data book
        :Attributes:
            *DBF.compmap*: :class:`dict`
                Map of component numbers altered during the mapping
        :Versions:
            * 2017-03-28 ``@ddalle``: Version 1.0
        """
        # Ensure tri is present
        try:
            self.tri
        except Exception:
            self.ReadTriMap()
        # Check for a tri file
        if self.tri is None:
            self.compmap = {}
        else:
            ftri = self.opts.get_DataBookMapTri(self.comp)
            print("    Mapping component IDs using '%s'" % ftri)
            # Get tolerances
            kw = self.opts.get_DataBookMapTriTol(self.comp)
            # Set candidate component ID
            kw["compID"] = self.candidateCompID
            # Eliminate unused component names, if any
            self.triq.RestrictConfigCompID()
            # Map the component IDs
            self.compmap = self.triq.MapTriCompID(self.tri, **kw)
  # >

  # ===========================
  # Force & Moment Computation
  # ===========================
  # <
    # Get relevant freestream conditions
    def GetConditions(self, i):
        """Get the freestream conditions needed for forces

        :Call:
            >>> xi = DBF.GetConditions(i)
        :Inputs:
            *DBF*: :class:`cape.cfdx.dataBook.DBTriqFM`
                Instance of TriqFM data book
            *i*: :class:`int`
                Case index
        :Outputs:
            *xi*: :class:`dict`
                Dictionary of Mach number (*mach*), Reynolds number (*Re*)
        :Versions:
            * 2017-03-28 ``@ddalle``: Version 1.0
        """
        # Attempt to get Mach number
        try:
            # Use the trajectory
            mach = self.x.GetMach(i)
        except Exception:
            # No Mach number specified in run matrix
            raise ValueError(
                ("Could not determine freestream Mach number\n") +
                ("TriqFM component '%s'" % self.comp))
        # Attempt to get Reynolds number (not needed if inviscid)
        try:
            # Use the trajectory
            Rey = self.x.GetReynoldsNumber(i)
        except Exception:
            # Assume it's not needed
            Rey = 1.0
        # Ratio of specific heats
        gam = self.x.GetGamma(i)
        # Dynamic pressure
        q = self.x.GetDynamicPressure(i)
        # Output
        return {"mach": mach, "Re": Rey, "gam": gam, "q": q}


    # Calculate forces and moments
    def GetTriqForcesPatch(self, patch, i, **kw):
        """Get the forces and moments on a patch

        :Call:
            >>> FM = DBF.GetTriqForces(patch, i, **kw)
        :Inputs:
            *DBF*: :class:`cape.cfdx.dataBook.DBTriqFM`
                Instance of TriqFM data book
            *patch*: :class:`str`
                Name of patch
            *i*: :class:`int`
                Case index
        :Outputs:
            *FM*: :class:`dict`\ [:class:`float`]
                Dictionary of force & moment coefficients
        :Versions:
            * 2017-03-28 ``@ddalle``: Version 1.0
        """
        # Set inputs for TriqForces
        kwfm = self.GetConditions(i)
        # Apply remaining options
        kwfm["Aref"] = self.Aref
        kwfm["Lref"] = self.Lref
        kwfm["bref"] = self.bref
        kwfm["MRP"]  = self.MRP
        kwfm["incm"] = self.opts.get_DataBookMomentum(self.comp)
        kwfm["gauge"] = self.opts.get_DataBookGauge(self.comp)
        # Get component for this patch
        compID = self.GetCompID(patch)
        # Default list: the whole protuberance
        if compID is None:
            # Get list from TRI
            compID = np.unique(self.tri.CompID)
        # Perform substitutions if necessary
        if type(compID).__name__ in ['list', 'ndarray']:
            # Loop through components
            for i in range(len(compID)):
                # Get comp
                compi = compID[i]
                # Check for int
                if type(compi).__name__ != "int": continue
                # Check the component number mapping
                compID[i] = self.compmap.get(compi, compi)
        # Calculate forces
        FM = self.triq.GetTriForces(compID, **kwfm)
        # Apply transformations
        FM = self.ApplyTransformations(i, FM)
        # Get dimensional forces if requested
        FM = self.GetDimensionalForces(patch, i, FM)
        # Get additional states
        FM = self.GetStateVars(patch, FM)
        # Output
        return FM

    # Get other forces
    def GetDimensionalForces(self, patch, i, FM):
        """Get dimensional forces

        This dimensionalizes any force or moment coefficient already in *FM*
        replacing the first character ``'C'`` with ``'F'``.  For example,
        ``"FA"`` is the dimensional axial force from ``"CA"``, and ``"FAv"`` is
        the dimensional axial component of the viscous force

        :Call:
            >>> FM = DBF.GetDimensionalForces(patch, i, FM)
        :Inputs:
            *DBF*: :class:`cape.cfdx.dataBook.DBTriqFM`
                Instance of TriqFM data book
            *patch*: :class:`str`
                Name of patch
            *i*: :class:`int`
                Case index
            *FM*: :class:`dict`\ [:class:`float`]
                Dictionary of force & moment coefficients
        :Outputs:
            *FM*: :class:`dict`\ [:class:`float`]
                Dictionary of force & moment coefficients
        :Versions:
            * 2017-03-29 ``@ddalle``: Version 1.0
        """
        # Dimensionalization value
        Fref = self.x.GetDynamicPressure(i) * self.Aref
        # Loop through float columns in the data book
        for k in self[patch].fCols:
            # Skip if already present in *FM*
            if k in FM: continue
            # Check if it's a dimensional force
            if not k.startswith('F'): continue
            # Get the force name
            f = k[1:]
            # Assemble the apparent coefficient name
            c = 'C' + f
            # Check if it's present in non-dimensional form
            if c not in FM: continue
            # Filter the component to see if it's a moment
            if f.startswith('LL'):
                # Use reference span for rolling moment
                FM[k] = FM[c]*Fref*self.bref
            elif f.startswith('LN'):
                # Use reference span for yawing moment
                FM[k] = FM[c]*Fref*self.bref
            elif f.startswith('LM'):
                # Use reference chord for pitching moment
                FM[k] = FM[c]*Fref*self.Lref
            else:
                # Assume force
                FM[k] = FM[c]*Fref
        # Output for clarity
        return FM

    # Get other stats
    def GetStateVars(self, patch, FM):
        """Get additional state variables, such as minimum *Cp*

        :Call:
            >>> FM = DBF.GetStateVars(patch, FM)
        :Inputs:
            *DBF*: :class:`cape.cfdx.dataBook.DBTriqFM`
                Instance of TriqFM data book
            *patch*: :class:`str`
                Name of patch
            *FM*: :class:`dict`\ [:class:`float`]
                Dictionary of force & moment coefficients
        :Outputs:
            *FM*: :class:`dict`\ [:class:`float`]
                Dictionary of force & moment coefficients
        :Versions:
            * 2017-03-28 ``@ddalle``: Version 1.0
        """
        # Get component for this patch
        compID = self.GetCompID(patch)
        # Get nodes for that compID(s)
        I = self.triq.GetNodesFromCompID(compID)
        if len(I) == 0:
            raise ValueError("Patch '%s' (compID=%s) has no triangles" %
                (patch, compID))
        # Loop through float columns
        for c in self[patch].fCols:
            # Skip if already in *FM*
            if c in FM: continue
            # Check if it's something we recognize
            if c.lower() in ['cpmin', 'cp_min']:
                # Get minimum value from first column
                FM[c] = np.min(self.triq.q[I,0])
            elif c.lower() in ['cpmax', 'cp_max']:
                # Get maximum value from first column
                FM[c] = np.max(self.triq.q[I,0])
            elif c.lower() in ['cp', 'cp_mu', 'cp_mean']:
                # Mean *Cp*
                FM[c] = np.mean(self.triq.q[I,0])
        # Output for clarity
        return FM

    # Get all patches
    def GetTriqForces(self, i, **kw):
        """Get the forces, moments, and other states on each patch

        :Call:
            >>> FM = DBF.GetTriqForces(i)
        :Inputs:
            *DBF*: :class:`cape.cfdx.dataBook.DBTriqFM`
                Instance of TriqFM data book
            *i*: :class:`int`
                Case index
        :Outputs:
            *FM*: :class:`dict` (:class:`dict`\ [:class:`float`])
                Dictionary of force & moment dictionaries for each patch
        :Versions:
            * 2017-03-28 ``@ddalle``: Version 1.0
        """
        # Initialize dictionary of forces
        FM = {}
        # List of patches
        if self.patches:
            # Use the patch list as per usual
            patches = self.patches
        else:
            # Use the component
            patches = [None]
        # Loop through patches
        for patch in patches:
            # Calculate forces
            FM[patch] = self.GetTriqForcesPatch(patch, i, **kw)
        # Exit if no patches
        if None in FM: return FM
        # Initialize cumulative sum
        FM0 = dict(FM[patch])
        # Accumulate each patch
        for patch in patches[:-1]:
            # Loop through keys
            for k in FM[patch]:
                # Accumulate the value
                if k.endswith('_min'):
                    # Take overall min
                    FM0[k] = min(FM0[k], FM[patch][k])
                elif k.endswith('_max'):
                    # Take overall max
                    FM0[k] = max(FM0[k], FM[patch][k])
                else:
                    # Add up values
                    FM0[k] += FM[patch][k]
        # Save the value; ``None`` cannot conflict because it's not a string
        FM[None] = FM0
        # Output
        return FM

    # Apply all transformations
    def ApplyTransformations(self, i, FM):
        """Apply transformations to forces and moments

        :Call:
            >>> FM = DBF.ApplyTransformations(i, FM)
        :Inputs:
            *DBF*: :class:`cape.cfdx.dataBook.DBTriqFM`
                Instance of TriqFM data book
            *i*: :class:`int`
                Case index
            *FM*: :class:`dict` (:class:`dict`\ [:class:`float`])
                Dictionary of force & moment coefficients
        :Outputs:
            *FM*: :class:`dict` (:class:`dict`\ [:class:`float`])
                Dictionary of transformed force & moment coefficients
        :Versions:
            * 2017-03-29 ``@ddalle``: Version 1.0
        """
        # Get the data book transformations for this component
        db_transforms = self.opts.get_DataBookTransformations(self.comp)
        # Special transformation to reverse *CLL* and *CLN*
        tflight = {"Type": "ScaleCoeffs", "CLL": -1.0, "CLN": -1.0}
        # Check for ScaleCoeffs
        if tflight not in db_transforms:
            # Append a transformation to reverse *CLL* and *CLN*
            db_transforms.append(tflight)
        # Loop through the transformations
        for topts in db_transforms:
            # Apply transformation type
            FM = self.TransformFM(FM, topts, i)
        # Output for clarity
        return FM

    # Transform force or moment reference frame
    def TransformFM(self, FM, topts, i):
        r"""Transform a force and moment history

        Available transformations and their parameters are listed below.

            * "Euler321": "psi", "theta", "phi"
            * "ScaleCoeffs": "CA", "CY", "CN", "CLL", "CLM", "CLN"

        RunMatrix variables are used to specify values to use for the
        transformation variables.  For example,

            .. code-block:: python

                topts = {"Type": "Euler321",
                    "psi": "Psi", "theta": "Theta", "phi": "Phi"}

        will cause this function to perform a reverse Euler 3-2-1 transformation
        using *x.Psi[i]*, *x.Theta[i]*, and *x.Phi[i]* as the angles.

        Coefficient scaling can be used to fix incorrect reference areas or flip
        axes.  The default is actually to flip *CLL* and *CLN* due to the
        transformation from CFD axes to standard flight dynamics axes.

            .. code-block:: python

                topts = {"Type": "ScaleCoeffs",
                    "CLL": -1.0, "CLN": -1.0}

        :Call:
            >>> FM.TransformFM(topts, x, i)
        :Inputs:
            *FM*: :class:`cape.cfdx.dataBook.CaseFM`
                Instance of the force and moment class
            *topts*: :class:`dict`
                Dictionary of options for the transformation
            *x*: :class:`cape.runmatrix.RunMatrix`
                The run matrix used for this analysis
            *i*: :class:`int`
                The index of the case to in the current run matrix
        :Versions:
            * 2014-12-22 ``@ddalle``: Version 1.0
        """
        # Get the transformation type.
        ttype = topts.get("Type", "")
        # Check it.
        if ttype in ["Euler321", "Euler123"]:
            # Get the angle variable names.
            # Use same as default in case it's obvious what they should be.
            kph = topts.get('phi', 0.0)
            kth = topts.get('theta', 0.0)
            kps = topts.get('psi', 0.0)
            # Extract roll
            if type(kph).__name__ not in ['str', 'unicode']:
                # Fixed value
                phi = kph*deg
            elif kph.startswith('-'):
                # Negative roll angle.
                phi = -self.x[kph[1:]][i]*deg
            else:
                # Positive roll
                phi = self.x[kph][i]*deg
            # Extract pitch
            if type(kth).__name__ not in ['str', 'unicode']:
                # Fixed value
                theta = kth*deg
            elif kth.startswith('-'):
                # Negative pitch
                theta = -self.x[kth[1:]][i]*deg
            else:
                # Positive pitch
                theta = self.x[kth][i]*deg
            # Extract yaw
            if type(kps).__name__ not in ['str', 'unicode']:
                # Fixed value
                psi = kps*deg
            elif kps.startswith('-'):
                # Negative yaw
                psi = -self.x[kps[1:]][i]*deg
            else:
                # Positive pitch
                psi = self.x[kps][i]*deg
            # Sines and cosines
            cph = np.cos(phi); cth = np.cos(theta); cps = np.cos(psi)
            sph = np.sin(phi); sth = np.sin(theta); sps = np.sin(psi)
            # Make the matrices.
            # Roll matrix
            R1 = np.array([[1, 0, 0], [0, cph, -sph], [0, sph, cph]])
            # Pitch matrix
            R2 = np.array([[cth, 0, -sth], [0, 1, 0], [sth, 0, cth]])
            # Yaw matrix
            R3 = np.array([[cps, -sps, 0], [sps, cps, 0], [0, 0, 1]])
            # Combined transformation matrix.
            # Remember, these are applied backwards in order to undo the
            # original Euler transformation that got the component here.
            if ttype == "Euler321":
                R = np.dot(R1, np.dot(R2, R3))
            elif ttype == "Euler123":
                R = np.dot(R3, np.dot(R2, R1))
            # Area transformations
            if "Ay" in FM:
                # Assemble area vector
                Ac = np.array([FM["Ax"], FM["Ay"], FM["Az"]])
                # Transform
                Ab = np.dot(R, Ac)
                # Reset
                FM["Ax"] = Ab[0]
                FM["Ay"] = Ab[1]
                FM["Az"] = Ab[2]
            # Force transformations
            # Loop through suffixes
            for s in ["", "p", "vac", "v", "m"]:
                # Construct force coefficient names
                cx = "CA" + s
                cy = "CY" + s
                cz = "CN" + s
                # Check if the coefficient is present
                if cy in FM:
                    # Assemble forces
                    Fc = np.array([FM[cx], FM[cy], FM[cz]])
                    # Transform
                    Fb = np.dot(R, Fc)
                    # Reset
                    FM[cx] = Fb[0]
                    FM[cy] = Fb[1]
                    FM[cz] = Fb[2]
                # Construct moment coefficient names
                cx = "CLL" + s
                cy = "CLM" + s
                cz = "CLN" + s
                # Check if the coefficient is present
                if cy in FM:
                    # Assemble moment vector
                    Mc = np.array([FM[cx], FM[cy], FM[cz]])
                    # Transform
                    Mb = np.dot(R, Mc)
                    # Reset
                    FM[cx] = Fb[0]
                    FM[cy] = Fb[1]
                    FM[cz] = Fb[2]

        elif ttype in ["ScaleCoeffs"]:
            # Loop through coefficients.
            for c in topts:
                # Get the value.
                k = topts[c]
                # Check if it's a number.
                if type(k).__name__ not in ["float", "int"]:
                    # Assume they meant to flip it.
                    k = -1.0
                # Loop through suffixes
                for s in ["", "p", "vac", "v", "m"]:
                    # Construct overall name
                    cc = c + s
                    # Check if it's present
                    if cc in FM:
                        FM[cc] = k*FM[cc]
        else:
            raise IOError(
                "Transformation type '%s' is not recognized." % ttype)
        # Output for clarity
        return FM
  # >
# class DBTriqFM

# Data book for a TriqFM component
class DBTriqFMComp(DBComp):
    """Force and moment component extracted from surface triangulation

    :Call:
        >>> DBF = DBTriqFM(x, opts, comp, RootDir=None)
    :Inputs:
        *x*: :class:`cape.runmatrix.RunMatrix`
            RunMatrix/run matrix interface
        *opts*: :class:`cape.cfdx.options.Options`
            Options interface
        *comp*: :class:`str`
            Name of TriqFM component
        *RootDir*: {``None``} | :class:`st`
            Root directory for the configuration
        *check*: ``True`` | {``False``}
            Whether or not to check LOCK status
        *lock*: ``True`` | {``False``}
            If ``True``, wait if the LOCK file exists
    :Outputs:
        *DBF*: :class:`cape.cfdx.dataBook.DBTriqFM`
            Instance of TriqFM data book
    :Versions:
        * 2017-03-28 ``@ddalle``: Version 1.0
    """
  # ======
  # Config
  # ======
  # <
    # Initialization method
    def __init__(self, x, opts, comp, patch=None, **kw):
        """Initialization method

        :Versions:
            * 2017-03-28 ``@ddalle``: Version 1.0
        """
        # Save relevant inputs
        self.x = x
        self.opts = opts
        self.comp = comp
        self.patch = patch

        # LOCK options
        check = kw.get("check", False)
        lock  = kw.get("lock",  False)

        # Default prefix
        fpre = opts.get_DataBookPrefix(comp)
        # Use name of component as default
        if fpre is None: fpre = comp

        # Assemble overall component
        if patch is None:
            # Just the component
            self.name = fpre
        else:
            # Take the patch name, but ensure one occurrence of comp as prefix
            if patch.startswith(fpre):
                # Remove prefix
                name = patch[len(fpre):].lstrip('_')
            else:
                # Use the name as-is
                name = patch
            # Add the prefix (back if necessary)
            self.name = "%s_%s" % (fpre, name)

        # Save root directory
        self.RootDir = kw.get('RootDir', os.getcwd())
        # Get the data book directory
        fdir = opts.get_DataBookFolder()
        # Compatibility
        fdir = fdir.replace("/", os.sep)
        fdir = fdir.replace("\\", os.sep)
        # Save home folder
        self.fdir = fdir

        # Construct the file name
        fcomp = "triqfm_%s.csv" % self.name
        # Full file name
        fname = os.path.join(fdir, "triqfm", fcomp)
        # Save the file name
        self.fname = fname

        # Process columns
        self.ProcessColumns()

        # Read the file or initialize empty arrays
        self.Read(fname, check=check, lock=lock)

  # >
# class DBTriqFM

# Data book target instance
class DBTarget(DBBase):
    """
    Class to handle data from data book target files.  There are more
    constraints on target files than the files that data book creates, and raw
    data books created by pyCart are not valid target files.

    :Call:
        >>> DBT = DBTarget(targ, x, opts, RootDir=None)
    :Inputs:
        *targ*: :class:`cape.cfdx.options.DataBook.DBTarget`
            Instance of a target source options interface
        *x*: :class:`pyCart.runmatrix.RunMatrix`
            Run matrix interface
        *opts*: :class:`cape.cfdx.options.Options`
            Options interface
        *RootDir*: :class:`str`
            Root directory, defaults to ``os.getcwd()``
    :Outputs:
        *DBT*: :class:`cape.cfdx.dataBook.DBTarget`
            Instance of the Cape data book target class
    :Versions:
        * 2014-12-20 ``@ddalle``: Started
        * 2015-01-10 ``@ddalle``: Version 1.0
        * 2015-12-14 ``@ddalle``: Added uncertainties
    """
  # ========
  # Config
  # ========
  # <
    # Initialization method
    def __init__(self, targ, x, opts, RootDir=None):
        """Initialization method

        :Versions:
            * 2014-12-21 ``@ddalle``: Version 1.0
            * 2015-06-03 ``@ddalle``: Added trajectory, split into methods
        """
        # Save the target options
        self.opts = opts
        self.topts = opts.get_DataBookTargetByName(targ)
        self.Name = targ
        # Save the trajectory.
        self.x = x.Copy()
        # Root directory
        if RootDir is None:
            # Default
            self.RootDir = os.getcwd()
        else:
            # Specified option
            self.RootDir = RootDir
        # Read the data
        self.ReadData()
        # Process the columns.
        self.ProcessColumns()
        # Make the trajectory data match the available list of points.
        self.UpdateRunMatrix()

    # Cannot use the dictionary disp on this; it's too huge
    def __repr__(self):
        """Representation method

        :Versions:
            * 2015-12-16 ``@ddalle``: Version 1.0
        """
        return "<DBTarget '%s', n=%i>" % (self.Name, self.n)
    __str__ = __repr__
  # >

  # ========
  # Readers
  # ========
  # <
    # Read the data
    def ReadData(self):
        """Read data file according to stored options

        :Call:
            >>> DBT.ReadData()
        :Inputs:
            *DBT*: :class:`cape.cfdx.dataBook.DBTarget`
                Instance of the data book target class
        :Versions:
            * 2015-06-03 ``@ddalle``: Copied from :func:`__init__` method
        """
        # Go to root directory
        fpwd = os.getcwd()
        os.chdir(self.RootDir)
        # Source file
        fname = self.topts.get_TargetFile()
        # Check for list
        if fname.__class__.__name__ == "list":
            # Join multiline string together
            fname = "".join(fname)
        # Check for the file.
        if not os.path.isfile(fname):
            raise IOError(
                "Target source file '%s' could not be found." % fname)
        # Delimiter
        delim = self.topts.get_DataBookDelimiter()
        # Comment character
        comchar = self.topts.get_CommentChar()
        # Open the file again.
        f = open(fname)
        # Loop until finding a line that doesn't begin with comment char.
        line = comchar
        nskip = -1
        while line.strip().startswith(comchar) or nskip<1:
            # Save the old line.
            headers = line
            # Read the next line
            line = f.readline()
            nskip += 1
        # Close the file.
        f.close()
        # Translate into headers
        cols = headers.lstrip('#').strip().split(delim)
        # Strip
        self.headers = [col.strip() for col in cols]
        # Save number of points.
        self.nCol = len(self.headers)

        # Read it.
        try:
            # Read the target all at once.
            self.ReadAllData(fname, delimiter=delim, skiprows=nskip)
        except Exception:
            # Read the data by columns.
            self.ReadDataByColumn(fname, delimiter=delim, skiprows=nskip)
        # Go home
        os.chdir(fpwd)

    # Read the data file all at once.
    def ReadAllData(self, fname, delimiter=",", skiprows=0):
        """Read target data file all at once

        :Call:
            >>> DBT.ReadAllData(fname, delimiter=",", skiprows=0)
        :Inputs:
            *DBT*: :class:`cape.cfdx.dataBook.DBTarget`
                Instance of the Cape data book target class
            *fname*: :class:`str`
                Name of file to read
            *delimiter*: :class:`str`
                Data delimiter character(s)
            *skiprows*: :class:`int`
                Number of header rows to skip
        :Versions:
            * 2015-09-07 ``@ddalle``: Version 1.0
        """
        # Read the data.
        self.data = np.loadtxt(fname, delimiter=delimiter,
            skiprows=skiprows, dtype=float).transpose()
        # Save the number of cases.
        self.n = len(self.data[0])

    # Read data one column at a time
    def ReadDataByColumn(self, fname, delimiter=",", skiprows=0):
        """Read target data one column at a time

        :Call:
            >>> DBT.ReadDataByColumn(fname, delimiter=",", skiprows=0)
        :Inputs:
            *DBT*: :class:`cape.cfdx.dataBook.DBTarget`
                Instance of the Cape data book target class
            *fname*: :class:`str`
                Name of file to read
            *delimiter*: :class:`str`
                Data delimiter character(s)
            *skiprows*: :class:`int`
                Number of header rows to skip
        :Versions:
            * 2015-09-07 ``@ddalle``: Version 1.0
        """
        # Initialize data.
        self.data = []
        # Loop through columns.
        for i in range(self.nCol):
            # Try reading as a float second.
            try:
                self.data.append(np.loadtxt(fname, delimiter=delimiter,
                    skiprows=skiprows, dtype=float, usecols=(i,)))
                continue
            except Exception:
                pass
            # Try reading as a string last.
            self.data.append(np.loadtxt(fname, delimiter=delimiter,
                skiprows=skiprows, dtype="U", usecols=(i,)))
        # Number of cases
        self.n = len(self.data[0])

    # Read the columns and split into useful dict.
    def ProcessColumns(self):
        """Process data columns and split into dictionary keys

        :Call:
            >>> DBT.ProcessColumns()
        :Inputs:
            *DBT*: :class:`cape.cfdx.dataBook.DBTarget`
                Instance of the data book target class
        :Versions:
            * 2015-06-03 ``@ddalle``: Copied from :func:`__init__` method
            * 2015-12-14 ``@ddalle``: Added support for point sensors
        """
        # Initialize data fields.
        self.cols = []
        # Names of columns corresponding to trajectory keys.
        tkeys = self.topts.get_RunMatrix()
        # Loop through trajectory fields.
        for k in self.x.cols:
            # Get field name.
            col = tkeys.get(k, k)
            # Check for manually turned-off trajectory.
            if col is None:
                # Manually turned off.
                continue
            elif col not in self.headers:
                # Not present in the file.
                continue
            # Append the key.
            self.cols.append(col)
        # Initialize translations for force/moment coefficients
        ckeys = {}
        # List of potential components.
        tcomps = self.topts.get_TargetComponents()
        # Check for default.
        if tcomps is None:
            # Use all components.
            tcomps = self.opts.get_DataBookComponents()
        # Process the required fields.
        for comp in tcomps:
            # Initialize translations for this component.
            ckeys[comp] = {}
            # Get targets for this component.
            ctargs = self.opts.get_CompTargets(comp)
            # Get data book type
            ctype  = self.opts.get_DataBookType(comp)
            # List of coefficients (i.e. no suffixes)
            coeffs = self.opts.get_DataBookCols(comp)
            # List of points or otherwise subcomponents
            pts = self.opts.get_DataBookPoints(comp)
            # Set default
            if pts is None or len(pts) == 0: pts = ['']
            # Loop through subcomponents (usually points or nothing)
            for pt in pts:
                # Loop through the possible coefficients
                for cf in coeffs:
                    # Loop through suffixes
                    for sfx in ['', 'std', 'min', 'max', 'uP', 'uM']:
                        # Get the field name and check its consistency
                        fi = self.CheckColumn(ctargs, pt, cf, sfx)
                        # Check for consistency/presence
                        if fi is None:
                            # Go to next line
                            continue
                        # Add the column.
                        self.cols.append(fi)
                        # Assemble coefficient/statistic name
                        c = '%s.%s_%s' % (pt, cf, sfx)
                        # Get rid of trivial point/suffix names
                        c = c.lstrip('/').lstrip('.').rstrip('_')
                        # Add to the translation dictionary.
                        ckeys[comp][c] = fi
        # Extract the data into a dict with a key for each relevant column.
        for col in self.cols:
            # Find it and save it as a key.
            self[col] = self.data[self.headers.index(col)]
        # Save the data keys translations.
        self.ckeys = ckeys

    # Check column presence and consistency
    def CheckColumn(self, ctargs, pt, cf, sfx):
        """Check a data book target column name and its consistency

        :Call:
            >>> fi = DBT.CheckColumn(ctargs, pt, c)
        :Inputs:
            *DBT*: :class:`cape.cfdx.dataBook.DBTarget`
                Instance of the data book target class
            *ctargs*: :class:`dict`
                Dictionary of target column names for each coefficient
            *pt*: :class:`str`
                Name of subcomponent (short for 'point')
            *c*: :class:`str`
                Name of the coefficient in question, including suffix
        :Outputs:
            *fi*: ``None`` | :class:`str`
                Name of the column in data book if present
        :Versions:
            * 2015-12-14 ``@ddalle``: Version 1.0
        """
        # Assemble coefficient/statistic name
        c = '%s.%s_%s' % (pt, cf, sfx)
        # Get rid of trivial point/suffix names
        c = c.lstrip('/').lstrip('.').rstrip('_')
        # Assemble default column name
        if pt and (cf.lower()=="cp") and ("Cp" not in self.headers):
            # Use the name of the point
            col = '%s_%s' % (pt, sfx)
        else:
            # Point.coeff_sfx
            col = '%s_%s' % (cf, sfx)
        # Get rid of trivial suffix names
        col = col.rstrip('_')
        # Get the translated name
        ctarg = ctargs.get(c, col)
        # Ensure list
        if ctarg.__class__.__name__ != "list":
            # Make it a list
            ctarg = [ctarg]
        # Loop through candidate targets
        for ct in ctarg:
            # Get the target source for this entry.
            if '/' not in ct:
                # Only one target source; assume it's this one.
                ti = self.Name
                fi = ct
            else:
                # Name of target/Name of column
                ti = ct.split('/')[0]
                fi = '/'.join(ct.split('/')[1:])
            # Check if the target is from this target source.
            if ti != self.Name:
                continue
            # Check if the column is present in the headers.
            if fi not in self.headers:
                # Check for default.
                if ct in ctargs:
                    # Manually specified and not recognized: error
                    raise KeyError(
                        "Missing data book target field:" +
                        " DBTarget='%s'," % self.Name +
                        " ctarg='%s'," % ct +
                        " coeff='%s'," % c +
                        " column='%s'," % fi)
                else:
                    # Autoselected name but not in the file.
                    continue
            # Return the column name
            return fi
  # >

  # ======
  # Data
  # ======
  # <
    # Get a value
    def GetCoeff(self, comp, coeff, I, **kw):
        """Get a coefficient value for one or more cases

        :Call:
            >>> v = DBT.GetCoeff(comp, coeff, i)
            >>> V = DBT.GetCoeff(comp, coeff, I)
        :Inputs:
            *DBT*: :class:`cape.cfdx.dataBook.DBTarget`
                Instance of the Cape data book target class
            *comp*: :class:`str`
                Component whose coefficient is being plotted
            *coeff*: :class:`str`
                Coefficient being plotted
            *i*: :class:`int`
                Individual case/entry index
            *I*: :class:`numpy.ndarray`\ [:class:`int`]
                List of indexes of cases to include in sweep
        :Outputs:
            *v*: :class:`float`
                Scalar value from the appropriate column
            *V*: :class:`np..ndarray`
                Array of values from the appropriate column
        :Versions:
            * 2018-02-12 ``@ddalle``: Version 1.0
        """
        # Check for patch delimiter
        if "/" in comp:
            # Format: Cp_ports.P001
            compo, pt = comp.split("/")
        elif "." in comp:
            # Format: Cp_ports/P001
            compo, pt = comp.split(".")
        else:
            # Only comp given; use total of point names
            compo = comp
            pt = None
        # List of keys available for this component
        ckeys = self.ckeys.get(compo, {})
        # Get point if applicable
        if pt is not None:
            # Add point/patch/whatever name
            ccoeff = "%s.%s" % (pt, coeff)
        else:
            # Use name of coefficient directly
            ccoeff = coeff
        # Get the key
        ckey = ckeys.get(ccoeff, coeff)
        # Check validity
        if ckey not in self:
            raise KeyError("No key '%s' for component '%s', coefficient '%s'"
                % (ckey, comp, coeff))
        # Get the value
        return self[ckey][I]

  # >

  # =============
  # Organization
  # =============
  # <
    # Match the databook copy of the trajectory
    def UpdateRunMatrix(self):
        """Match the trajectory to the cases in the data book

        :Call:
            >>> DBT.UpdateRunMatrix()
        :Inputs:
            *DBT*: :class:`cape.cfdx.dataBook.DBTarget`
                Instance of the data book target class
        :Versions:
            * 2015-06-03 ``@ddalle``: Version 1.0
        """
        # Get trajectory key specifications.
        tkeys = self.topts.get_RunMatrix()
        # Loop through the trajectory keys.
        for k in self.x.cols:
            # Get the column name in the target.
            tk = tkeys.get(k, k)
            # Set the value if it's a default.
            tkeys.setdefault(k, tk)
            # Check for ``None``
            if (tk is None) or (tk not in self):
                # Use NaN as the value.
                self.x[k] = np.nan*np.ones(self.n)
                # Set the value.
                tkeys[k] = None
                continue
            # Update the trajectory values to match those of the trajectory.
            self.x[k] = self[tk]
            # Set the text.
            self.x.text[k] = [str(xk) for xk in self[tk]]
        # Save the key translations.
        self.xkeys = tkeys
        # Set the number of cases in the "trajectory."
        self.x.nCase = self.n

    # Find an entry by trajectory variables.
    def FindMatch(self, DBc, i):
        """Find an entry by run matrix (trajectory) variables

        Cases will be considered matches by comparing variables specified in
        the *DataBook* section of :file:`cape.json` as cases to compare
        against.  Suppose that the control file contains the following.

        .. code-block:: javascript

            "DataBook": {
                "Targets": {
                    "Experiment": {
                        "File": "WT.dat",
                        "RunMatrix": {"alpha": "ALPHA", "Mach": "MACH"}
                        "Tolerances": {
                            "alpha": 0.05,
                            "Mach": 0.01
                        }
                    }
                }
            }

        Then any entry in the data book target that matches the Mach number
        within 0.01 (using a column labeled *MACH*) and alpha to within 0.05 is
        considered a match.  If there are more trajectory variables, they are
        not used for this filtering of matches.

        :Call:
            >>> j = DBT.FindMatch(x, i)
        :Inputs:
            *DBT*: :class:`cape.cfdx.dataBook.DBTarget`
                Instance of the Cape data book target data carrier
            *x*: :class:`cape.runmatrix.RunMatrix`
                The current pyCart trajectory (i.e. run matrix)
            *i*: :class:`int`
                Index of the case from the trajectory to try match
        :Outputs:
            *j*: :class:`numpy.ndarray`\ [:class:`int`]
                Array of indices that match the trajectory within tolerances
        :See also:
            * :func:`cape.cfdx.dataBook.DBBase.FindTargetMatch`
            * :func:`cape.cfdx.dataBook.DBBase.FindMatch`
        :Versions:
            * 2014-12-21 ``@ddalle``: Version 1.0
            * 2016-06-27 ``@ddalle``: Moved guts to :class:`DBBase`
            * 2018-02-12 ``@ddalle``: Moved first input to :class:`DBBase`
        """
        # Use the target-oriented method
        return self.FindTargetMatch(DBc, i, self.topts, keylist='tol')
  # >

  # ======
  # Plot
  # ======
  # <
    # Plot a sweep of one or more coefficients
    def PlotCoeff(self, comp, coeff, I, **kw):
        """Plot a sweep of one coefficient over several cases

        :Call:
            >>> h = DBT.PlotCoeff(comp, coeff, I, **kw)
        :Inputs:
            *DBT*: :class:`cape.cfdx.dataBook.DBTarget`
                Instance of the Cape data book target class
            *comp*: :class:`str`
                Component whose coefficient is being plotted
            *coeff*: :class:`str`
                Coefficient being plotted
            *I*: :class:`numpy.ndarray`\ [:class:`int`]
                List of indexes of cases to include in sweep
        :Keyword Arguments:
            *x*: [ {None} | :class:`str` ]
                RunMatrix key for *x* axis (or plot against index if ``None``)
            *Label*: [ {*comp*} | :class:`str` ]
                Manually specified label
            *Legend*: [ {True} | False ]
                Whether or not to use a legend
            *StDev*: [ {None} | :class:`float` ]
                Multiple of iterative history standard deviation to plot
            *MinMax*: [ {False} | True ]
                Whether to plot minimum and maximum over iterative history
            *Uncertainty*: [ {False} | True ]
                Whether to plot direct uncertainty
            *PlotOptions*: :class:`dict`
                Plot options for the primary line(s)
            *StDevOptions*: :class:`dict`
                Dictionary of plot options for the standard deviation plot
            *MinMaxOptions*: :class:`dict`
                Dictionary of plot options for the min/max plot
            *UncertaintyOptions*: :class:`dict`
                Dictionary of plot options for the uncertainty plot
            *FigureWidth*: :class:`float`
                Width of figure in inches
            *FigureHeight*: :class:`float`
                Height of figure in inches
            *PlotTypeStDev*: [ {'FillBetween'} | 'ErrorBar' ]
                Plot function to use for standard deviation plot
            *PlotTypeMinMax*: [ {'FillBetween'} | 'ErrorBar' ]
                Plot function to use for min/max plot
            *PlotTypeUncertainty*: [ 'FillBetween' | {'ErrorBar'} ]
                Plot function to use for uncertainty plot
        :Outputs:
            *h*: :class:`dict`
                Dictionary of plot handles
        :Versions:
            * 2015-05-30 ``@ddalle``: Version 1.0
            * 2015-12-14 ``@ddalle``: Added uncertainties
        """
        # Check for patch delimiter
        if "/" in comp:
            # Format: Cp_ports.P001
            compo, pt = comp.split("/")
        elif "." in comp:
            # Format: Cp_ports/P001
            compo, pt = comp.split(".")
        else:
            # Only comp given; use total of point names
            compo = comp
            pt = None
        # List of keys available for this component
        ckeys = self.ckeys.get(compo)
        # Check availability
        if (ckeys is None) or (coeff not in ckeys):
            # Check for special cases
            if coeff in ['cp', 'CP']:
                # Special case; try to plot anyway
                pass
            else:
                # Key not available
                return
        # Get point if applicable
        if pt is not None:
            # Add point/patch/whatever name
            ccoeff = "%s.%s" % (pt, coeff)
        else:
            # Use name of coefficient directly
            ccoeff = coeff
        # Get the key
        ckey = ckeys.get(ccoeff, coeff)
        # Get horizontal key.
        xk = kw.get('x')
        # Process this key to turn it into a trajectory column
        if xk is None or xk == 'Index':
            # This is fine
            pass
        elif xk in self.xkeys:
            # Set the key to the translated value (which may be the same).
            kw['x'] = self.xkeys[xk]
        elif xk in ["alpha", "alpha_m", "aoam",
                "phi_m", "phim", "beta", "phi"
        ]:
            # Special allowed keys
            pass
        else:
            # No translation for this key
            raise ValueError(
                "No trajectory key translation known for key '%s'" % xk)
        # Flip the error bar default plot types
        kw.setdefault('PlotTypeMinMax',      'ErrorBar')
        kw.setdefault('PlotTypeUncertainty', 'FillBetween')
        kw.setdefault('PlotTypeStDev',       'ErrorBar')
        # Prep keyword inputs for default settings
        kw.setdefault('PlotOptions', {})
        # Alter the default settings for the line
        kw['PlotOptions'].setdefault('color', 'r')
        kw['PlotOptions'].setdefault('zorder', 7)
        # Save the component name
        kw['comp'] = comp
        # Call the base plot method
        return self.PlotCoeffBase(ckey, I, **kw)
  # >
# class DBTarget


# Individual case, individual component base class
class CaseData(object):
    """Base class for case iterative histories

    :Call:
        >>> FM = CaseData()
    :Outputs:
        *FM*: :class:`cape.cfdx.dataBook.CaseData`
            Base iterative history class
    :Versions:
        * 2015-12-07 ``@ddalle``: Version 1.0
    """
  # =======
  # Config
  # =======
  # <
    # Initialization method
    def __init__(self):
        """Initialization method

        :Versions:
            * 2015-12-07 ``@ddalle``: Version 1.0
        """
        # Empty iterations
        self.i = np.array([])
  # >

  # =====================
  # Iteration Handling
  # =====================
  # <
    # Function to get index of a certain iteration number
    def GetIterationIndex(self, i):
        """Return index of a particular iteration in *FM.i*

        If the iteration *i* is not present in the history, the index of the
        last available iteration less than or equal to *i* is returned.

        :Call:
            >>> j = FM.GetIterationIndex(i)
        :Inputs:
            *FM*: :class:`cape.cfdx.dataBook.CaseData`
                Case component history class
            *i*: :class:`int`
                Iteration number
        :Outputs:
            *j*: :class:`int`
                Index of last iteration in *FM.i* less than or equal to *i*
        :Versions:
            * 2015-03-06 ``@ddalle``: Version 1.0
            * 2015-12-07 ``@ddalle``: Copied from :class:`CaseFM`
        """
        # Check for *i* less than first iteration.
        if (len(self.i)<1) or (i<self.i[0]): return 0
        # Find the index.
        j = np.where(self.i <= i)[0][-1]
        # Output
        return j
  # >

  # ==============================
  # Values and Name Processing
  # ==============================
  # <
    # Extract one value/coefficient/state
    def ExtractValue(self, c, col=None, **kw):
        """Extract the iterative history for one coefficient/state

        This function may be customized for some modules

        :Call:
            >>> C = FM.Extractvalue(c)
            >>> C = FM.ExtractValue(c, col=None)
        :Inputs:
            *FM*: :class:`cape.cfdx.dataBook.CaseData`
                Case component history class
            *c*: :class:`str`
                Name of state
            *col*: {``None``} | :class:`int`
                Column number
        :Outputs:
            *C*: :class:`np.ndarray`
                Array of values for *c* at each iteration or sample interval
        :Versions:
            * 2015-12-07 ``@ddalle``: Version 1.0
        """
        # Direct reference
        try:
            # Version of "PS.(c)* in Matlab
            X = getattr(self,c)
            # Check for column index
            if col is None:
                # No column
                return X
            else:
                # Attempt column reference
                return X[:,col]
        except AttributeError:
            # Check for derived attributes
            if c in ['CF', 'CT']:
                # Force magnitude
                CA = self.ExtractValue('CA', col=col)
                CY = self.ExtractValue('CY', col=col)
                CN = self.ExtractValue('CN', col=col)
                # Add them up
                return np.sqrt(CA*CA + CY*CY + CN*CN)
            # The coefficient is not present at all
            raise AttributeError("Value '%s' is unknown for component '%s'."
                % (c, self.comp))
        except IndexError:
            raise IndexError(("Value '%s', component '%s', " % (c, self.comp))
                + ("does not have at least %s columns" % col))
  # >

  # =========
  # Plot
  # =========
  # <
    # Basic plotting function
    def PlotValue(self, c, col=None, n=None, **kw):
        """Plot an iterative history of some value named *c*

        :Call:
            >>> h = FM.PlotValue(c, n=None, **kw)
        :Inputs:
            *FM*: :class:`cape.cfdx.dataBook.CaseData`
                Case component history class
            *c*: :class:`str`
                Name of coefficient to plot, e.g. ``'CA'``
            *col*: :class:`str` | :class:`int` | ``None``
                Select a column by name or index
            *n*: :class:`int`
                Only show the last *n* iterations
            *nMin*: {``0``} | :class:`int`
                First iteration allowed for use in averaging
            *nAvg*, *nStats*: {``100``} | :class:`int`
                Use at least the last *nAvg* iterations to compute an average
            *dnAvg*, *dnStats*: {*nStats*} | :class:`int`
                Use intervals of *dnStats* iterations for candidate windows
            *nMax*, *nMaxStats*: {*nStats*} | :class:`int`
                Use at most *nMax* iterations
            *d*: :class:`float`
                Delta in the coefficient to show expected range
            *k*: :class:`float`
                Multiple of iterative standard deviation to plot
            *u*: :class:`float`
                Multiple of sampling error standard deviation to plot
            *err*: :class:`float`
                Fixed sampling error, def uses :func:`util.SearchSinusoidFit`
            *nLast*: :class:`int`
                Last iteration to use (defaults to last iteration available)
            *nFirst*: :class:`int`
                First iteration to plot
            *FigureWidth*: :class:`float`
                Figure width
            *FigureHeight*: :class:`float`
                Figure height
            *PlotOptions*: :class:`dict`
                Dictionary of additional options for line plot
            *StDevOptions*: :class:`dict`
                Options passed to :func:`plt.fill_between` for stdev plot
            *ErrPltOptions*: :class:`dict`
                Options passed to :func:`plt.fill_between` for uncertainty plot
            *DeltaOptions*: :class:`dict`
                Options passed to :func:`plt.plot` for reference range plot
            *MeanOptions*: :class:`dict`
                Options passed to :func:`plt.plot` for mean line
            *ShowMu*: :class:`bool`
                Option to print value of mean
            *ShowSigma*: :class:`bool`
                Option to print value of standard deviation
            *ShowError*: :class:`bool`
                Option to print value of sampling error
            *ShowDelta*: :class:`bool`
                Option to print reference value
            *MuFormat*: {``"%.4f"``} | :class:`str`
                Format for text label of the mean value
            *DeltaFormat*: {``"%.4f"``} | :class:`str`
                Format for text label of the reference value *d*
            *SigmaFormat*: {``"%.4f"``} | :class:`str`
                Format for text label of the iterative standard deviation
            *ErrorFormat*: {``"%.4f"``} | :class:`str`
                Format for text label of the sampling error
            *XLabel*: :class:`str`
                Specified label for *x*-axis, default is ``I"teration Number"``
            *YLabel*: :class:`str`
                Specified label for *y*-axis, default is *c*
            *Grid*: {``None``} | ``True`` | ``False``
                Turn on/off major grid lines, or leave as is if ``None``
            *GridStyle*: {``{}``} | :class:`dict`
                Dictionary of major grid line line style options
            *MinorGrid*: {``None``} | ``True`` | ``False``
                Turn on/off minor grid lines, or leave as is if ``None``
            *MinorGridStyle*: {``{}``} | :class:`dict`
                Dictionary of minor grid line line style options
            *Ticks*: {``None``} | ``False``
                Turn off ticks if ``False``
            *XTicks*: {*Ticks*} | ``None`` | ``False`` | :class:`list`
                Option for x-axis tick levels, turn off if ``False`` or ``[]``
            *YTicks*: {*Ticks*} | ``None`` | ``False`` | :class:`list`
                Option for y-axis tick levels, turn off if ``False`` or ``[]``
            *TickLabels*: {``None``} | ``False``
                Turn off tick labels if ``False``
            *XTickLabels*: {*TickLabels*} | ``None`` | ``False`` | :class:`list`
                Option for x-axis tick labels, turn off if ``False`` or ``[]``
            *YTickLabels*: {*TickLabels*} | ``None`` | ``False`` | :class:`list`
                Option for y-axis tick labels, turn off if ``False`` or ``[]``
        :Outputs:
            *h*: :class:`dict`
                Dictionary of figure/plot handles
        :Versions:
            * 2014-11-12 ``@ddalle``: Version 1.0
            * 2014-12-09 ``@ddalle``: Transferred to :class:`AeroPlot`
            * 2015-02-15 ``@ddalle``: Transferred to :class:`dataBook.Aero`
            * 2015-03-04 ``@ddalle``: Added *nStart* and *nLast*
            * 2015-12-07 ``@ddalle``: Moved to basis class
            * 2017-10-12 ``@ddalle``: Added grid and tick options
        """
       # ----------------
       # Initial Options
       # ----------------
        # Make sure plotting modules are present.
        ImportPyPlot()
        # Extract the data.
        if col:
            # Extract data with a separate column reference
            C = self.ExtractValue(c, col)
        else:
            # Extract from whole data set
            C = self.ExtractValue(c)
        # Process inputs.
        nLast = kw.get('nLast')
        nFirst = kw.get('nFirst', 1)
        # De-None
        if nFirst is None:
            nFirst = 1
        # Check if *nFirst* is negative
        if nFirst < 0:
            nFirst = self.i[-1] + nFirst
        # Iterative uncertainty options
        dc = kw.get("d", 0.0)
        ksig = kw.get("k", 0.0)
        uerr = kw.get("u", 0.0)
        # Other plot options
        fw = kw.get('FigureWidth')
        fh = kw.get('FigureHeight')
       # ------------
       # Statistics
       # ------------
        # Averaging window size (minimum)
        nAvg  = kw.get("nAvg", kw.get("nStats", 100))
        # Increment in candidate window size
        dnAvg = kw.get("dnAvg", kw.get("dnStats", nAvg))
        # Maximum window size
        nMax = kw.get("nMax", kw.get("nMaxStats", nAvg))
        # Minimum allowed iteration
        nMin = kw.get("nMin", nFirst)
        # Get statistics
        s = util.SearchSinusoidFitRange(self.i, C, nAvg, nMax,
            dn=dnAvg, nMin=nMin)
        # New averaging iteration
        nAvg = s['n']
       # ---------
       # Last Iter
       # ---------
        # Most likely last iteration
        iB = self.i[-1]
        # Check for an input last iter
        if nLast is not None:
            # Attempt to use requested iter.
            if nLast < iB:
                # Using an earlier iter; make sure to use one in the hist.
                # Find the iterations that are less than i.
                jB = self.GetIterationIndex(nLast)
                iB = self.i[jB]
        # Get the index of *iB* in *self.i*.
        jB = self.GetIterationIndex(iB)
       # ----------
       # First Iter
       # ----------
        # Don't cut off the entire history
        if nFirst >= iB:
            nFirst = 1
        # Default number of iterations: all
        if n is None: n = len(self.i)
        j0 = max(0, jB-n)
        # Get the starting iteration number to use.
        i0 = max(0, self.i[j0], nFirst) + 1
        # Make sure *iA* is in *self.i* and get the index.
        j0 = self.GetIterationIndex(i0)
        # Reselect *i0* in case initial value was not in *self.i*.
        i0 = self.i[j0]
       # --------------
       # Averaging Iter
       # --------------
        # Get the first iteration to use in averaging.
        jA = max(j0, jB-nAvg+1)
        # Reselect *iV* in case initial value was not in *self.i*.
        iA = self.i[jA]
       # -----------------------
       # Standard deviation plot
       # -----------------------
        # Initialize dictionary of handles.
        h = {}
        # Shortcut for the mean
        cAvg = s['mu']
        # Initialize plot options for standard deviation
        kw_s = DBPlotOpts(color='b', lw=0.0,
            facecolor="b", alpha=0.35, zorder=1)
        # Calculate standard deviation if necessary
        if (ksig and nAvg>2) or kw.get("ShowSigma"):
            c_std = s['sig']
        # Show iterative n*standard deviation
        if ksig and nAvg>2:
            # Extract plot options from kwargs
            for k in util.denone(kw.get("StDevOptions", {})):
                # Ignore linestyle and ls
                if k in ['ls', 'linestyle']: continue
                # Override the default option.
                if kw["StDevOptions"][k] is not None:
                    kw_s[k] = kw["StDevOptions"][k]
            # Limits
            cMin = cAvg - ksig*c_std
            cMax = cAvg + ksig*c_std
            # Plot the target window boundaries.
            h['std'] = plt.fill_between([iA,iB], [cMin]*2, [cMax]*2, **kw_s)
       # --------------------------
       # Iterative uncertainty plot
       # --------------------------
        kw_u = DBPlotOpts(color='g', lw=0,
            facecolor="g", alpha=0.35, zorder=2)
        # Calculate sampling error if necessary
        if (uerr and nAvg>2) or kw.get("ShowError"):
            # Check for sampling error
            c_err = kw.get('err', s['u'])
        # Show iterative n*standard deviation
        if uerr and nAvg>2:
            # Extract plot options from kwargs
            for k in util.denone(kw.get("ErrPltOptions", {})):
                # Ignore linestyle and ls
                if k in ['ls', 'linestyle']: continue
                # Override the default option.
                if kw["ErrPltOptions"][k] is not None:
                    kw_u[k] = kw["ErrPltOptions"][k]
            # Limits
            cMin = cAvg - uerr*c_err
            cMax = cAvg + uerr*c_err
            # Plot the target window boundaries.
            h['err'] = plt.fill_between([iA,iB], [cMin]*2, [cMax]*2, **kw_u)
       # ---------
       # Mean plot
       # ---------
        # Initialize plot options for mean.
        kw_m = DBPlotOpts(color=kw.get("color", "0.1"),
            ls=[":", "-"], lw=1.0, zorder=8)
        # Extract plot options from kwargs
        for k in util.denone(kw.get("MeanOptions", {})):
            # Override the default option.
            if kw["MeanOptions"][k] is not None:
                kw_m[k] = kw["MeanOptions"][k]
        # Turn into two groups.
        kw0 = {}; kw1 = {}
        for k in kw_m:
            kw0[k] = kw_m.get_opt(k, 0)
            kw1[k] = kw_m.get_opt(k, 1)
        # Plot the mean.
        h['mean'] = (
            plt.plot([i0,iA], [cAvg, cAvg], **kw0) +
            plt.plot([iA,iB], [cAvg, cAvg], **kw1))
       # ----------
       # Delta plot
       # ----------
        # Initialize options for delta.
        kw_d = DBPlotOpts(color="r", ls="--", lw=0.8, zorder=4)
        # Calculate range of interest.
        if dc:
            # Extract plot options from kwargs
            for k in util.denone(kw.get("DeltaOptions", {})):
                # Override the default option.
                if kw["DeltaOptions"][k] is not None:
                    kw_d[k] = kw["DeltaOptions"][k]
            # Turn into two groups.
            kw0 = {}; kw1 = {}
            for k in kw_m:
                kw0[k] = kw_d.get_opt(k, 0)
                kw1[k] = kw_d.get_opt(k, 1)
            # Limits
            cMin = cAvg-dc
            cMax = cAvg+dc
            # Plot the target window boundaries.
            h['min'] = (
                plt.plot([i0,iA], [cMin,cMin], **kw0) +
                plt.plot([iA,iB], [cMin,cMin], **kw1))
            h['max'] = (
                plt.plot([i0,iA], [cMax,cMax], **kw0) +
                plt.plot([iA,iB], [cMax,cMax], **kw1))
       # ------------
       # Primary plot
       # ------------
        # Initialize primary plot options.
        kw_p = DBPlotOpts(color=kw.get("color","k"), ls="-", lw=1.5, zorder=7)
        # Extract plot options from kwargs
        for k in util.denone(kw.get("PlotOptions", {})):
            # Override the default option.
            if kw["PlotOptions"][k] is not None:
                kw_p[k] = kw["PlotOptions"][k]
        # Plot the coefficient.
        h[c] = plt.plot(self.i[j0:jB+1], C[j0:jB+1], **kw_p)
        # Get the figure and axes.
        h['fig'] = plt.gcf()
        h['ax'] = plt.gca()
        # Check for an existing ylabel
        ly = h['ax'].get_ylabel()
        # Compare to the requested ylabel
        if ly and ly != c:
            # Combine labels
            ly = ly + '/' + c
        else:
            # Use the coefficient
            ly = c
        # Process axis labels
        xlbl = kw.get('XLabel', 'Iteration Number')
        ylbl = kw.get('YLabel', ly)
        # Labels.
        h['x'] = plt.xlabel(xlbl)
        h['y'] = plt.ylabel(ylbl)
        # Set the xlimits.
        h['ax'].set_xlim((i0, 1.03*iB-0.03*i0))
        # Set figure dimensions
        if fh: h['fig'].set_figheight(fh)
        if fw: h['fig'].set_figwidth(fw)
       # ------
       # Labels
       # ------
        # y-coordinates of the current axes w.r.t. figure scale
        ya = h['ax'].get_position().get_points()
        ha = ya[1,1] - ya[0,1]
        # y-coordinates above and below the box
        yf = 2.5 / ha / h['fig'].get_figheight()
        yu = 1.0 + 0.065*yf
        yl = 1.0 - 0.04*yf
        # Process options for label
        qlmu  = kw.get("ShowMu", True)
        qldel = kw.get("ShowDelta", True)
        qlsig = kw.get("ShowSigma", True)
        qlerr = kw.get("ShowError", True)
        # Further processing
        qldel = (dc and qldel)
        qlsig = (nAvg>2) and ((ksig and qlsig) or kw.get("ShowSigma",False))
        qlerr = (nAvg>6) and ((uerr and qlerr) or kw.get("ShowError",False))
        # Make a label for the mean value.
        if qlmu:
            # printf-style format flag
            flbl = kw.get("MuFormat", "%.4f")
            # Form: CA = 0.0204
            lbl = (u'%s = %s' % (c, flbl)) % cAvg
            # Create the handle.
            h['mu'] = plt.text(0.99, yu, lbl, color=kw_p['color'],
                horizontalalignment='right', verticalalignment='top',
                transform=h['ax'].transAxes)
            # Correct the font.
            try: h['mu'].set_family("DejaVu Sans")
            except Exception: pass
        # Make a label for the deviation.
        if qldel:
            # printf-style flag
            flbl = kw.get("DeltaFormat", "%.4f")
            # Form: \DeltaCA = 0.0050
            lbl = (u'\u0394%s = %s' % (c, flbl)) % dc
            # Create the handle.
            h['d'] = plt.text(0.99, yl, lbl, color=kw_d.get_opt('color',1),
                horizontalalignment='right', verticalalignment='top',
                transform=h['ax'].transAxes)
            # Correct the font.
            try: h['d'].set_family("DejaVu Sans")
            except Exception: pass
        # Make a label for the standard deviation.
        if qlsig:
            # Printf-style flag
            flbl = kw.get("SigmaFormat", "%.4f")
            # Form \sigma(CA) = 0.0032
            lbl = (u'\u03C3(%s) = %s' % (c, flbl)) % c_std
            # Create the handle.
            h['sig'] = plt.text(0.01, yu, lbl, color=kw_s.get_opt('color',1),
                horizontalalignment='left', verticalalignment='top',
                transform=h['ax'].transAxes)
            # Correct the font.
            try: h['sig'].set_family("DejaVu Sans")
            except Exception: pass
        # Make a label for the iterative uncertainty.
        if qlerr:
            # printf-style format flag
            flbl = kw.get("ErrorFormat", "%.4f")
            # Form \varepsilon(CA) = 0.0032
            lbl = (u'u(%s) = %s' % (c, flbl)) % c_err
            # Check position
            if qlsig:
                # Put below the upper border
                yerr = yl
            else:
                # Put above the upper border if there's no sigma in the way
                yerr = yu
            # Create the handle.
            h['eps'] = plt.text(0.01, yerr, lbl, color=kw_u.get_opt('color',1),
                horizontalalignment='left', verticalalignment='top',
                transform=h['ax'].transAxes)
            # Correct the font.
            try: h['eps'].set_family("DejaVu Sans")
            except Exception: pass
       # -----------
       # Grid Lines
       # -----------
        # Get grid option
        ogrid = kw.get("Grid")
        # Check value
        if ogrid is None:
            # Leave it as it currently is
            pass
        elif ogrid:
            # Get grid style
            kw_g = kw.get("GridStyle", {})
            # Ensure that the axis is below
            h['ax'].set_axisbelow(True)
            # Add the grid
            h['ax'].grid(**kw_g)
        else:
            # Turn the grid off, even if previously turned on
            h['ax'].grid(False)
        # Get grid option
        ogrid = kw.get("MinorGrid")
        # Check value
        if ogrid is None:
            # Leave it as it currently is
            pass
        elif ogrid:
            # Get grid style
            kw_g = kw.get("MinorGridStyle", {})
            # Ensure that the axis is below
            h['ax'].set_axisbelow(True)
            # Minor ticks are required
            h['ax'].minorticks_on()
            # Add the grid
            h['ax'].grid(which="minor", **kw_g)
        else:
            # Turn the grid off, even if previously turned on
            h['ax'].grid(False)
       # ------------------
       # Ticks/Tick Labels
       # ------------------
        # Get *Ticks* option
        tck = kw.get("Ticks")
        xtck = kw.get("XTicks", tck)
        ytck = kw.get("YTicks", tck)
        # Get *TickLabels* option
        TL = kw.get("TickLabels")
        xTL = kw.get("XTickLabels", TL)
        yTL = kw.get("YTickLabels", TL)
        # Process x-axis ticks
        if xTL is None:
            # Do nothing
            pass
        elif xTL == False:
            # Turn axis labels off
            h['ax'].set_xticklabels([])
        elif xTL:
            # Manual list of tick labels (unlikely to work)
            h['ax'].set_xticklabels(xTL)
        # Process y-axis ticks
        if yTL is None:
            # Do nothing
            pass
        elif yTL == False:
            # Turn axis labels off
            h['ax'].set_yticklabels([])
        elif yTL:
            # Manual list of tick labels (unlikely to work)
            h['ax'].set_yticklabels(yTL)
        # Process x-axis ticks
        if xtck is None:
            # Do nothing
            pass
        elif xtck == False:
            # Turn axis labels off
            h['ax'].set_xticks([])
        elif xtck:
            # Manual list of tick labels (unlikely to work)
            h['ax'].set_xticks(xtck)
        # Process y-axis ticks
        if ytck is None:
            # Do nothing
            pass
        elif ytck == False:
            # Turn axis labels off
            h['ax'].set_yticks([])
        elif ytck:
            # Manual list of tick labels (unlikely to work)
            h['ax'].set_yticks(ytck)
       # -----------------
       # Final Formatting
       # -----------------
        # Attempt to apply tight axes.
        try: plt.tight_layout()
        except Exception: pass
        # Output
        return h

    # Plot coefficient histogram
    def PlotValueHist(self, coeff, nAvg=100, nLast=None, **kw):
        """Plot a histogram of the iterative history of some value *c*

        :Call:
            >>> h = FM.PlotValueHist(comp, c, n=1000, nAvg=100, **kw)
        :Inputs:
            *FM*: :class:`cape.cfdx.dataBook.CaseData`
                Instance of the component force history class
            *comp*: :class:`str`
                Name of component to plot
            *c*: :class:`str`
                Name of coefficient to plot, e.g. ``'CA'``
            *nAvg*: :class:`int`
                Use the last *nAvg* iterations to compute an average
            *nBins*: {``20``} | :class:`int`
                Number of bins in histogram, also can be set in *HistOptions*
            *nLast*: :class:`int`
                Last iteration to use (defaults to last iteration available)
        :Keyword Arguments:
            *FigureWidth*: :class:`float`
                Figure width
            *FigureHeight*: :class:`float`
                Figure height
            *Label*: [ {*comp*} | :class:`str` ]
                Manually specified label
            *TargetValue*: :class:`float` | :class:`list`\ [:class:`float`]
                Target or list of target values
            *TargetLabel*: :class:`str` | :class:`list` (:class:`str`)
                Legend label(s) for target(s)
            *StDev*: [ {None} | :class:`float` ]
                Multiple of iterative history standard deviation to plot
            *HistOptions*: :class:`dict`
                Plot options for the primary histogram
            *StDevOptions*: :class:`dict`
                Dictionary of plot options for the standard deviation plot
            *DeltaOptions*: :class:`dict`
                Options passed to :func:`plt.plot` for reference range plot
            *MeanOptions*: :class:`dict`
                Options passed to :func:`plt.plot` for mean line
            *TargetOptions*: :class:`dict`
                Options passed to :func:`plt.plot` for target value lines
            *OutlierSigma*: {``7.0``} | :class:`float`
                Standard deviation multiplier for determining outliers
            *ShowMu*: :class:`bool`
                Option to print value of mean
            *ShowSigma*: :class:`bool`
                Option to print value of standard deviation
            *ShowError*: :class:`bool`
                Option to print value of sampling error
            *ShowDelta*: :class:`bool`
                Option to print reference value
            *ShowTarget*: :class:`bool`
                Option to show target value
            *MuFormat*: {``"%.4f"``} | :class:`str`
                Format for text label of the mean value
            *DeltaFormat*: {``"%.4f"``} | :class:`str`
                Format for text label of the reference value *d*
            *SigmaFormat*: {``"%.4f"``} | :class:`str`
                Format for text label of the iterative standard deviation
            *TargetFormat*: {``"%.4f"``} | :class:`str`
                Format for text label of the target value
            *XLabel*: :class:`str`
                Specified label for *x*-axis, default is ``Iteration Number``
            *YLabel*: :class:`str`
                Specified label for *y*-axis, default is *c*
        :Outputs:
            *h*: :class:`dict`
                Dictionary of figure/plot handles
        :Versions:
            * 2015-02-15 ``@ddalle``: Version 1.0
            * 2015-03-06 ``@ddalle``: Added *nLast* and fixed documentation
            * 2015-03-06 ``@ddalle``: Copied to :class:`CaseFM`
        """
        # -----------
        # Preparation
        # -----------
        # Make sure the plotting modules are present.
        ImportPyPlot()
        # Initialize dictionary of handles.
        h = {}
        # Figure dimensions
        fw = kw.get('FigureWidth', 6)
        fh = kw.get('FigureHeight', 4.5)
        # ---------
        # Last Iter
        # ---------
        # Most likely last iteration
        iB = self.i[-1]
        # Check for an input last iter
        if nLast is not None:
            # Attempt to use requested iter.
            if nLast < iB:
                # Using an earlier iter; make sure to use one in the hist.
                # Find the iterations that are less than i.
                jB = self.GetIterationIndex(nLast)
                iB = self.i[jB]
        # Get the index of *iB* in *FM.i*.
        jB = self.GetIterationIndex(iB)
        # --------------
        # Averaging Iter
        # --------------
        # Get the first iteration to use in averaging.
        iA = max(0, iB-nAvg) + 1
        # Make sure *iV* is in *FM.i* and get the index.
        jA = self.GetIterationIndex(iA)
        # Reselect *iV* in case initial value was not in *FM.i*.
        iA = self.i[jA]
        # -----
        # Stats
        # -----
        # Calculate # of independent samples
        # Number of available samples
        nStat = jB - jA + 1
        # Extract the values
        V = getattr(self,coeff)[jA:jB+1]
        # Calculate basic statistics
        vmu = np.mean(V)
        vstd = np.std(V)
        verr = util.SigmaMean(V)
        # Check for outliers ...
        ostd = kw.get('OutlierSigma', 7.0)
        # Apply outlier tolerance
        if ostd:
            # Find indices of cases that are within outlier range
            J = np.abs(V-vmu)/vstd <= ostd
            # Downselect
            V = V[J]
            # Recompute statistics
            vmu = np.mean(V)
            vstd = np.std(V)
            verr = util.SigmaMean(V)
        # Uncertainty options
        ksig = kw.get('StDev')
        # Reference delta
        dc = kw.get('Delta', 0.0)
        # Target values and labels
        vtarg = kw.get('TargetValue')
        ltarg = kw.get('TargetLabel')
        # Convert target values to list
        if vtarg in [None, False]:
            vtarg = []
        elif type(vtarg).__name__ not in ['list', 'tuple', 'ndarray']:
            vtarg = [vtarg]
        # Create appropriate target list for
        if type(ltarg).__name__ not in ['list', 'tuple', 'ndarray']:
            ltarg = [ltarg]
        # --------------
        # Histogram Plot
        # --------------
        # Initialize plot options for histogram.
        kw_h = DBPlotOpts(
            facecolor='c',
            zorder=2,
            bins=kw.get('nBins',20))
        # Extract options from kwargs
        for k in util.denone(kw.get("HistOptions", {})):
            # Override the default option.
            if kw["HistOptions"][k] is not None:
                kw_h[k] = kw["HistOptions"][k]
        # Check for range based on standard deviation
        if kw.get("Range"):
            # Use this number of pair of numbers as multiples of *vstd*
            r = kw["Range"]
            # Check for single number or list
            if type(r).__name__ in ['ndarray', 'list', 'tuple']:
                # Separate lower and upper limits
                vmin = vmu - r[0]*vstd
                vmax = vmu + r[1]*vstd
            else:
                # Use as a single number
                vmin = vmu - r*vstd
                vmax = vmu + r*vstd
            # Overwrite any range option in *kw_h*
            kw_h['range'] = (vmin, vmax)
        # Plot the historgram.
        h['hist'] = plt.hist(V, **kw_h)
        # Get the figure and axes.
        h['fig'] = plt.gcf()
        h['ax'] = plt.gca()
        # Get current axis limits
        pmin, pmax = h['ax'].get_ylim()
        # Determine whether or not the distribution is normed
        q_normed = kw_h.get("normed", True)
        # Determine whether or not the bars are vertical
        q_vert = kw_h.get("orientation", "vertical") == "vertical"
        # ---------
        # Mean Plot
        # ---------
        # Option whether or not to plot mean as vertical line.
        if kw.get("PlotMean", True):
            # Initialize options for mean plot
            kw_m = DBPlotOpts(color='k', lw=2, zorder=6)
            kw_m["label"] = "Mean value"
            # Extract options from kwargs
            for k in util.denone(kw.get("MeanOptions", {})):
                # Override the default option.
                if kw["MeanOptions"][k] is not None:
                    kw_m[k] = kw["MeanOptions"][k]
            # Check orientation
            if q_vert:
                # Plot a vertical line for the mean.
                h['mean'] = plt.plot([vmu,vmu], [pmin,pmax], **kw_m)
            else:
                # Plot a horizontal line for th emean.
                h['mean'] = plt.plot([pmin,pmax], [vmu,vmu], **kw_m)
        # -----------
        # Target Plot
        # -----------
        # Option whether or not to plot targets
        if vtarg is not None and len(vtarg)>0:
            # Initialize options for target plot
            kw_t = DBPlotOpts(color='k', lw=2, ls='--', zorder=8)
            # Set label
            if ltarg is not None:
                # User-specified list of labels
                kw_t["label"] = ltarg
            else:
                # Default label
                kw_t["label"] = "Target"
            # Extract options for target plot
            for k in util.denone(kw.get("TargetOptions", {})):
                # Override the default option.
                if kw["TargetOptions"][k] is not None:
                    kw_t[k] = kw["TargetOptions"][k]
            # Loop through target values
            for i in range(len(vtarg)):
                # Select the value
                vt = vtarg[i]
                # Check for NaN or None
                if np.isnan(vt) or vt in [None, False]: continue
                # Downselect options
                kw_ti = {}
                for k in kw_t:
                    kw_ti[k] = kw_t.get_opt(k, i)
                # Initialize handles
                h['target'] = []
                # Check orientation
                if q_vert:
                    # Plot a vertical line for the target.
                    h['target'].append(
                        plt.plot([vt,vt], [pmin,pmax], **kw_ti))
                else:
                    # Plot a horizontal line for the target.
                    h['target'].append(
                        plt.plot([pmin,pmax], [vt,vt], **kw_ti))
        # -----------------------
        # Standard Deviation Plot
        # -----------------------
        # Check whether or not to plot it
        if ksig and len(I)>2:
            # Check for single number or list
            if type(ksig).__name__ in ['ndarray', 'list', 'tuple']:
                # Separate lower and upper limits
                vmin = vmu - ksig[0]*vstd
                vmax = vmu + ksig[1]*vstd
            else:
                # Use as a single number
                vmin = vmu - ksig*vstd
                vmax = vmu + ksig*vstd
            # Initialize options for std plot
            kw_s = DBPlotOpts(color='b', lw=2, zorder=5)
            # Extract options from kwargs
            for k in util.denone(kw.get("StDevOptions", {})):
                # Override the default option.
                if kw["StDevOptions"][k] is not None:
                    kw_s[k] = kw["StDevOptions"][k]
            # Check orientation
            if q_vert:
                # Plot a vertical line for the min and max
                h['std'] = (
                    plt.plot([vmin,vmin], [pmin,pmax], **kw_s) +
                    plt.plot([vmax,vmax], [pmin,pmax], **kw_s))
            else:
                # Plot a horizontal line for the min and max
                h['std'] = (
                    plt.plot([pmin,pmax], [vmin,vmin], **kw_s) +
                    plt.plot([pmin,pmax], [vmax,vmax], **kw_s))
        # ----------
        # Delta Plot
        # ----------
        # Check whether or not to plot it
        if dc:
            # Initialize options for delta plot
            kw_d = DBPlotOpts(color="r", ls="--", lw=1.0, zorder=3)
            # Extract options from kwargs
            for k in util.denone(kw.get("DeltaOptions", {})):
                # Override the default option.
                if kw["DeltaOptions"][k] is not None:
                    kw_d[k] = kw["DeltaOptions"][k]
                # Check for single number or list
            if type(dc).__name__ in ['ndarray', 'list', 'tuple']:
                # Separate lower and upper limits
                cmin = vmu - dc[0]
                cmax = vmu + dc[1]
            else:
                # Use as a single number
                cmin = vmu - dc
                cmax = vmu + dc
            # Check orientation
            if q_vert:
                # Plot vertical lines for the reference length
                h['delta'] = (
                    plt.plot([cmin,cmin], [pmin,pmax], **kw_d) +
                    plt.plot([cmax,cmax], [pmin,pmax], **kw_d))
            else:
                # Plot horizontal lines for reference length
                h['delta'] = (
                    plt.plot([pmin,pmax], [cmin,cmin], **kw_d) +
                    plt.plot([pmin,pmax], [cmax,cmax], **kw_d))
        # ----------
        # Formatting
        # ----------
        # Default value-axis label
        lx = coeff
        # Default probability-axis label
        if q_normed:
            # Size of bars is probability
            ly = "Probability Density"
        else:
            # Size of bars is count
            ly = "Count"
        # Process axis labels
        xlbl = kw.get('XLabel')
        ylbl = kw.get('YLabel')
        # Apply defaults
        if xlbl is None: xlbl = lx
        if ylbl is None: ylbl = ly
        # Check for flipping
        if not q_vert:
            xlbl, ylbl = ylbl, xlbl
        # Labels.
        h['x'] = plt.xlabel(xlbl)
        h['y'] = plt.ylabel(ylbl)
        # Set figure dimensions
        if fh: h['fig'].set_figheight(fh)
        if fw: h['fig'].set_figwidth(fw)
        # Attempt to apply tight axes.
        try:
            plt.tight_layout()
        except Exception:
            pass
        # ------
        # Labels
        # ------
        # y-coordinates of the current axes w.r.t. figure scale
        ya = h['ax'].get_position().get_points()
        ha = ya[1,1] - ya[0,1]
        # y-coordinates above and below the box
        yf = 2.5 / ha / h['fig'].get_figheight()
        yu = 1.0 + 0.065*yf
        yl = 1.0 - 0.04*yf
        # Make a label for the mean value.
        if kw.get("ShowMu", True):
            # printf-style format flag
            flbl = kw.get("MuFormat", "%.4f")
            # Form: CA = 0.0204
            lbl = (u'%s = %s' % (coeff, flbl)) % vmu
            # Create the handle.
            h['mu'] = plt.text(0.99, yu, lbl, color=kw_m['color'],
                horizontalalignment='right', verticalalignment='top',
                transform=h['ax'].transAxes)
            # Correct the font.
            try: h['mu'].set_family("DejaVu Sans")
            except Exception: pass
        # Make a label for the deviation.
        if dc and kw.get("ShowDelta", True):
            # printf-style flag
            flbl = kw.get("DeltaFormat", "%.4f")
            # Form: \DeltaCA = 0.0050
            lbl = (u'\u0394%s = %s' % (coeff, flbl)) % dc
            # Create the handle.
            h['d'] = plt.text(0.01, yl, lbl, color=kw_d.get_opt('color',1),
                horizontalalignment='left', verticalalignment='top',
                transform=h['ax'].transAxes)
            # Correct the font.
            try: h['d'].set_family("DejaVu Sans")
            except Exception: pass
        # Make a label for the standard deviation.
        if len(I)>2 and ((ksig and kw.get("ShowSigma", True))
                or kw.get("ShowSigma", False)):
            # Printf-style flag
            flbl = kw.get("SigmaFormat", "%.4f")
            # Form \sigma(CA) = 0.0032
            lbl = (u'\u03C3(%s) = %s' % (coeff, flbl)) % vstd
            # Create the handle.
            h['sig'] = plt.text(0.01, yu, lbl, color=kw_s.get_opt('color',1),
                horizontalalignment='left', verticalalignment='top',
                transform=h['ax'].transAxes)
            # Correct the font.
            try: h['sig'].set_family("DejaVu Sans")
            except Exception: pass
        # Make a label for the iterative uncertainty.
        if len(vtarg)>0 and kw.get("ShowTarget", True):
            # printf-style format flag
            flbl = kw.get("TargetFormat", "%.4f")
            # Form Target = 0.0032
            lbl = (u'%s = %s' % (ltarg[0], flbl)) % vtarg[0]
            # Create the handle.
            h['t'] = plt.text(0.99, yl, lbl, color=kw_t.get_opt('color',0),
                horizontalalignment='right', verticalalignment='top',
                transform=h['ax'].transAxes)
            # Correct the font.
            try: h['t'].set_family("DejaVu Sans")
            except Exception: pass
        # Output.
        return h
  # >
# class CaseData


# Individual component force and moment
class CaseFM(CaseData):
    """
    This class contains methods for reading data about an the histroy of an
    individual component for a single case.  The list of available components
    comes from a :file:`loadsCC.dat` file if one exists.

    :Call:
        >>> FM = cape.cfdx.dataBook.CaseFM(C, MRP=None, A=None)
    :Inputs:
        *C*: :class:`list` (:class:`str`)
            List of coefficients to initialize
        *MRP*: :class:`numpy.ndarray`\ [:class:`float`] shape=(3,)
            Moment reference point
        *A*: :class:`numpy.ndarray` shape=(*N*,4) or shape=(*N*,7)
            Matrix of forces and/or moments at *N* iterations
    :Outputs:
        *FM*: :class:`cape.aero.FM`
            Instance of the force and moment class
        *FM.C*: :class:`list` (:class:`str`)
            List of coefficients
        *FM.MRP*: :class:`numpy.ndarray`\ [:class:`float`] shape=(3,)
            Moment reference point
        *FM.i*: :class:`numpy.ndarray` shape=(0,)
            List of iteration numbers
        *FM.CA*: :class:`numpy.ndarray` shape=(0,)
            Axial force coefficient at each iteration
        *FM.CY*: :class:`numpy.ndarray` shape=(0,)
            Lateral force coefficient at each iteration
        *FM.CN*: :class:`numpy.ndarray` shape=(0,)
            Normal force coefficient at each iteration
        *FM.CLL*: :class:`numpy.ndarray` shape=(0,)
            Rolling moment coefficient at each iteration
        *FM.CLM*: :class:`numpy.ndarray` shape=(0,)
            Pitching moment coefficient at each iteration
        *FM.CLN*: :class:`numpy.ndarray` shape=(0,)
            Yaw moment coefficient at each iteration
    :Versions:
        * 2014-11-12 ``@ddalle``: Starter version
        * 2014-12-21 ``@ddalle``: Copied from previous `aero.FM`
    """
   # =======
   # Config
   # =======
   # <
    # Initialization method
    def __init__(self, comp):
        """Initialization method

        :Versions:
            * 2014-11-12 ``@ddalle``: Version 1.0
            * 2015-10-16 ``@ddalle``: Trivial generic version
        """
        # Save the component name.
        self.comp = comp
        # Empty iterations
        self.i = np.array([])

    # Function to display contents
    def __repr__(self):
        """Representation method

        Returns the following format, with ``'entire'`` replaced with the
        component name, *FM.comp*

            * ``'<dataBook.CaseFM('entire', i=100)>'``

        :Versions:
            * 2014-11-12 ``@ddalle``: Version 1.0
            * 2015-10-16 ``@ddalle``: Generic version
        """
        return "<dataBook.CaseFM('%s', i=%i)>" % (self.comp, len(self.i))
    # String method
    __str__ = __repr__

    # Copy
    def Copy(self):
        """Copy an iterative force & moment history

        :Call:
            >>> FM2 = FM1.Copy()
        :Inputs:
            *FM1*: :class:`cape.cfdx.dataBook.CaseFM`
                Force and moment history
        :Outputs:
            *FM2*: :class:`cape.cfdx.dataBook.CaseFM`
                Copy of *FM1*
        :Versions:
            * 2017-03-20 ``@ddalle``: Version 1.0
        """
        # Initialize output
        FM = CaseFM(self.comp)
        # Copy the columns
        for col in self.cols:
            # Copy it
            setattr(FM,col, getattr(self,col).copy())
        # Output
        return FM

    # Method to add data to instance
    def AddData(self, A):
        """Add iterative force and/or moment history for a component

        :Call:
            >>> FM.AddData(A)
        :Inputs:
            *FM*: :class:`cape.cfdx.dataBook.CaseFM`
                Instance of the force and moment class
            *A*: :class:`numpy.ndarray` shape=(*N*,4) or shape=(*N*,7)
                Matrix of forces and/or moments at *N* iterations
        :Versions:
            * 2014-11-12 ``@ddalle``: Version 1.0
            * 2015-10-16 ``@ddalle``: Version 2.0, complete rewrite
        """
        # Save the values.
        for k in range(len(self.cols)):
            # Set the values from column *k* of the data
            setattr(self,self.cols[k], A[:,k])
   # >

   # ============
   # Operations
   # ============
   # <
    # Trim entries
    def TrimIters(self):
        """Trim non-ascending iterations and other problems

        :Call:
            >>> FM.TrimIters()
        :Versions:
            * 2017-10-02 ``@ddalle``: Version 1.0
        """
        # Number of existing iterations
        n = len(self.i)
        # Initialize iterations to keep
        q = np.ones(n, dtype="bool")
        # Last iteration available
        i1 = self.i[-1]
        # Loop through iterations
        for j in range(n-1):
            # Check for any following iterations that are less than this
            q[j] = (self.i[j] <= min(self.i[j+1:]))
            # Check for last iteration less than current
            q[j] = (q[j] and self.i[j] < i1)
        # Indices
        I = np.where(q)[0]
        # Perform trimming actions
        for col in self.cols:
            setattr(self,col, getattr(self,col)[I])

    # Add components
    def __add__(self, FM):
        """Add two iterative histories

        :Call:
            >>> FM3 = FM1.__add__(FM2)
            >>> FM3 = FM1 + FM2
        :Inputs:
            *FM1*: :class:`cape.cfdx.dataBook.CaseFM`
                Initial force and moment iterative history
            *FM2*: :class:`cape.cfdx.dataBook.CaseFM`
                Second force and moment iterative history
        :Outputs:
            *FM1*: :class:`cape.cfdx.dataBook.CaseFM`
                Iterative history attributes other than iter numbers are added
        :Versions:
            * 2017-03-20 ``@ddalle``: Version 1.0
        """
        # Check dimensions
        if (self.i.size != FM.i.size) or np.any(self.i != FM.i):
            # Trim any reversions of iterations
            self.TrimIters()
            FM.TrimIters()
        # Check dimensions
        if self.i.size > FM.i.size:
            raise IndexError(
                ("Cannot add iterative F&M histories\n  %s\n" % self) +
                ("  %s\ndue to inconsistent size" % FM))
        # Create a copy
        FM3 = self.Copy()
        # Loop through columns
        for col in self.cols:
            # Check for iterations not to update
            if col in ['i']:
                # Do not update
                continue
            # Number of values in this object
            n = len(getattr(self,col))
            # Update the field
            setattr(FM3,col, getattr(self,col) + getattr(FM,col)[:n])
        # Output
        return FM3

    # Add in place
    def __iadd__(self, FM):
        """Add a second iterative history in place

        :Call:
            >>> FM1 = FM1.__iadd__(FM2)
            >>> FM1 += FM2
        :Inputs:
            *FM1*: :class:`cape.cfdx.dataBook.CaseFM`
                Initial force and moment iterative history
            *FM2*: :class:`cape.cfdx.dataBook.CaseFM`
                Second force and moment iterative history
        :Outputs:
            *FM1*: :class:`cape.cfdx.dataBook.CaseFM`
                Iterative history attributes other than iter numbers are added
        :Versions:
            * 2017-03-20 ``@ddalle``: Version 1.0
        """
        # Check dimensions
        if (self.i.size != FM.i.size) or np.any(self.i != FM.i):
            # Trim any reversions of iterations
            self.TrimIters()
            FM.TrimIters()
        # Check dimensions
        if self.i.size > FM.i.size:
            # Trim all
            for attr in ("i", "CA", "CY", "CN", "CLL", "CLM", "CLN"):
                setattr(self, attr, getattr(self, attr)[:FM.i.size])
        # Loop through columns
        for col in self.cols:
            # Check for columns not to update
            if col in ['i']:
                continue
            # Number of values in this object
            n = len(getattr(self,col))
            # Update the field
            setattr(self,col, getattr(self,col) + getattr(FM,col)[:n])
        # Apparently you need to output
        return self

    # Subtract components
    def __sub__(self, FM):
        """Add two iterative histories

        :Call:
            >>> FM3 = FM1.__sub__(FM2)
            >>> FM3 = FM1 - FM2
        :Inputs:
            *FM1*: :class:`cape.cfdx.dataBook.CaseFM`
                Initial force and moment iterative history
            *FM2*: :class:`cape.cfdx.dataBook.CaseFM`
                Second force and moment iterative history
        :Outputs:
            *FM1*: :class:`cape.cfdx.dataBook.CaseFM`
                Iterative history attributes other than iter numbers are added
        :Versions:
            * 2017-03-20 ``@ddalle``: Version 1.0
        """
        # Check dimensions
        if (self.i.size != FM.i.size) or np.any(self.i != FM.i):
            # Trim any reversions of iterations
            self.TrimIters()
            FM.TrimIters()
        # Check dimensions
        if self.i.size > FM.i.size:
            raise IndexError(
                ("Cannot subtract iterative F&M histories\n  %s\n" % self) +
                ("  %s\ndue to inconsistent size" % FM))
        # Create a copy
        FM3 = self.Copy()
        # Loop through columns
        for col in self.cols:
            # Check for iterations not to update
            if col in ['i']:
                # Do not update
                continue
            # Number of values in this object
            n = len(getattr(self,col))
            # Update the field
            setattr(FM3,col, getattr(self,col) - getattr(FM,col)[:n])
        # Output
        return FM3

    # Add in place
    def __isub__(self, FM):
        """Add a second iterative history in place

        :Call:
            >>> FM1 = FM1.__isub__(FM2)
            >>> FM1 -= FM2
        :Inputs:
            *FM1*: :class:`cape.cfdx.dataBook.CaseFM`
                Initial force and moment iterative history
            *FM2*: :class:`cape.cfdx.dataBook.CaseFM`
                Second force and moment iterative history
        :Outputs:
            *FM1*: :class:`cape.cfdx.dataBook.CaseFM`
                Iterative history attributes other than iter numbers are added
        :Versions:
            * 2017-03-20 ``@ddalle``: Version 1.0
        """
        # Check dimensions
        if (self.i.size != FM.i.size) or np.any(self.i != FM.i):
            # Trim any reversions of iterations
            self.TrimIters()
            FM.TrimIters()
        # Check dimensions
        if self.i.size > FM.i.size:
            raise IndexError(
                ("Cannot subtract iterative F&M histories\n  %s\n" % self) +
                ("  %s\ndue to inconsistent size" % FM))
        # Loop through columns
        for col in self.cols:
            # Check for columns not to update
            if col in ['i']:
                continue
            # Number of values in this object
            n = len(getattr(self,col))
            # Update the field
            setattr(self,col, getattr(self,col) - getattr(FM,col)[:n])
        # Apparently you need to output
        return self
   # >

   # =================
   # Transformations
   # =================
   # <
    # Transform force or moment reference frame
    def TransformFM(self, topts, x, i):
        r"""Transform a force and moment history

        Available transformations and their parameters are listed below.

            * "Euler321": "psi", "theta", "phi"
            * "Euler123": "phi", "theta", "psi"
            * "ScaleCoeffs": "CA", "CY", "CN", "CLL", "CLM", "CLN"

        RunMatrix variables are used to specify values to use for the
        transformation variables.  For example,

            .. code-block:: python

                topts = {"Type": "Euler321",
                    "psi": "Psi", "theta": "Theta", "phi": "Phi"}

        will cause this function to perform a reverse Euler 3-2-1
        transformation using *x.Psi[i]*, *x.Theta[i]*, and *x.Phi[i]* as
        the angles.

        Coefficient scaling can be used to fix incorrect reference areas
        or flip axes. The default is actually to flip *CLL* and *CLN*
        due to the transformation from CFD axes to standard flight
        dynamics axes.

            .. code-block:: python

                tops = {"Type": "ScaleCoeffs",
                    "CLL": -1.0, "CLN": -1.0}

        :Call:
            >>> FM.TransformFM(topts, x, i)
        :Inputs:
            *FM*: :class:`cape.cfdx.dataBook.CaseFM`
                Instance of the force and moment class
            *topts*: :class:`dict`
                Dictionary of options for the transformation
            *x*: :class:`cape.runmatrix.RunMatrix`
                The run matrix used for this analysis
            *i*: :class:`int`
                Run matrix case index
        :Versions:
            * 2014-12-22 ``@ddalle``: Version 1.0
        """
        # Get the transformation type.
        ttype = topts.get("Type", "")
        # Check it.
        if ttype in ["Euler321", "Euler123"]:
            # Get the angle variable names
            kph = topts.get('phi', 0.0)
            kth = topts.get('theta', 0.0)
            kps = topts.get('psi', 0.0)
            # Extract roll
            if type(kph).__name__ not in ['str', 'unicode']:
                # Fixed value
                phi = kph*deg
            elif kph.startswith('-'):
                # Negative roll angle.
                phi = -x[kph[1:]][i]*deg
            else:
                # Positive roll
                phi = x[kph][i]*deg
            # Extract pitch
            if type(kth).__name__ not in ['str', 'unicode']:
                # Fixed value
                theta = kth*deg
            elif kth.startswith('-'):
                # Negative pitch
                theta = -x[kth[1:]][i]*deg
            else:
                # Positive pitch
                theta = x[kth][i]*deg
            # Extract yaw
            if type(kps).__name__ not in ['str', 'unicode']:
                # Fixed value
                psi = kps*deg
            elif kps.startswith('-'):
                # Negative yaw
                psi = -x[kps[1:]][i]*deg
            else:
                # Positive pitch
                psi = x[kps][i]*deg
            # Sines and cosines
            cph = np.cos(phi); cth = np.cos(theta); cps = np.cos(psi)
            sph = np.sin(phi); sth = np.sin(theta); sps = np.sin(psi)
            # Make the matrices.
            # Roll matrix
            R1 = np.array([[1, 0, 0], [0, cph, -sph], [0, sph, cph]])
            # Pitch matrix
            R2 = np.array([[cth, 0, -sth], [0, 1, 0], [sth, 0, cth]])
            # Yaw matrix
            R3 = np.array([[cps, -sps, 0], [sps, cps, 0], [0, 0, 1]])
            # Combined transformation matrix.
            # Remember, these are applied backwards in order to undo the
            # original Euler transformation that got the component here.
            if ttype == "Euler321":
                R = np.dot(R1, np.dot(R2, R3))
            elif ttype == "Euler123":
                R = np.dot(R3, np.dot(R2, R1))
            # Force transformations
            if 'CY' in self.coeffs:
                # Assemble forces.
                Fc = np.vstack((self.CA, self.CY, self.CN))
                # Transform.
                Fb = np.dot(R, Fc)
                # Extract (is this necessary?)
                self.CA = Fb[0]
                self.CY = Fb[1]
                self.CN = Fb[2]
            elif 'CN' in self.coeffs:
                # Use zeros for side force.
                CY = np.zeros_like(self.CN)
                # Assemble forces.
                Fc = np.vstack((self.CA, CY, self.CN))
                # Transform.
                Fb = np.dot(R, Fc)
                # Extract
                self.CA = Fb[0]
                self.CN = Fb[2]
            # Moment transformations
            if 'CLN' in self.coeffs:
                # Assemble moment vector.
                Mc = np.vstack((self.CLL, self.CLM, self.CLN))
                # Transform.
                Mb = np.dot(R, Mc)
                # Extract.
                self.CLL = Mb[0]
                self.CLM = Mb[1]
                self.CLN = Mb[2]
            elif 'CLM' in self.coeffs:
                # Use zeros for roll and yaw moment.
                CLL = np.zeros_like(self.CLM)
                CLN = np.zeros_like(self.CLN)
                # Assemble moment vector.
                Mc = np.vstack((CLL, self.CLM, CLN))
                # Transform.
                Mb = np.dot(R, Mc)
                # Extract.
                self.CLM = Mb[1]
        elif ttype in ["ScaleCoeffs"]:
            # Loop through coefficients.
            for c in topts:
                # Check if it's an available coefficient.
                if c not in self.coeffs: continue
                # Get the value.
                k = topts[c]
                # Check if it's a number.
                if type(k).__name__ not in ["float", "int"]:
                    # Assume they meant to flip it.
                    k = -1.0
                # Scale.
                setattr(self,c, k*getattr(self,c))
        elif ttype in ["ShiftMRP"]:
            # Get target MRP
            x0 = topts.get("FromMRP")
            x1 = topts.get("ToMRP")
            Lref = topts.get("RefLength")
            # Transform
            self.ShiftMRP(Lref, x1, x0)
        else:
            raise IOError(
                "Transformation type '%s' is not recognized." % ttype)

    # Method to shift the MRC
    def ShiftMRP(self, Lref, x, xi=None):
        """Shift the moment reference point

        :Call:
            >>> FM.ShiftMRP(Lref, x, xi=None)
        :Inputs:
            *FM*: :class:`cape.cfdx.dataBook.CaseFM`
                Instance of the force and moment class
            *Lref*: :class:`float`
                Reference length
            *x*: :class:`list`\ [:class:`float`]
                Target moment reference point
            *xi*: :class:`list`\ [:class:`float`]
                Current moment reference point (default: *self.MRP*)
        :Versions:
            * 2015-03-02 ``@ddalle``: Version 1.0
        """
        # Check for moments.
        if ('CA' not in self.coeffs) or ('CLM' not in self.coeffs):
            # Not a force/moment history
            return
        # Rolling moment: side force
        if ('CLL' in self.coeffs) and ('CY' in self.coeffs):
            self.CLL -= (xi[2]-x[2])/Lref*self.CY
        # Rolling moment: normal force
        if ('CLL' in self.coeffs) and ('CN' in self.coeffs):
            self.CLL += (xi[1]-x[1])/Lref*self.CN
        # Pitching moment: normal force
        if ('CLM' in self.coeffs) and ('CN' in self.coeffs):
            self.CLM -= (xi[0]-x[0])/Lref*self.CN
        # Pitching moment: axial force
        if ('CLM' in self.coeffs) and ('CA' in self.coeffs):
            self.CLM += (xi[2]-x[2])/Lref*self.CA
        # Yawing moment: axial force
        if ('CLN' in self.coeffs) and ('CA' in self.coeffs):
            self.CLN -= (xi[1]-x[1])/Lref*self.CA
        # Yawing moment: axial force
        if ('CLN' in self.coeffs) and ('CY' in self.coeffs):
            self.CLN += (xi[0]-x[0])/Lref*self.CY
   # >

   # ===========
   # Statistics
   # ===========
   # <
    # Method to get averages and standard deviations
    def GetStatsN(self, nStats=100, nLast=None):
        """Get mean, min, max, and standard deviation for all coefficients

        :Call:
            >>> s = FM.GetStatsN(nStats, nLast=None)
        :Inputs:
            *FM*: :class:`cape.cfdx.dataBook.CaseFM`
                Instance of the force and moment class
            *nStats*: :class:`int`
                Number of iterations in window to use for statistics
            *nLast*: :class:`int`
                Last iteration to use for statistics
        :Outputs:
            *s*: :class:`dict`\ [:class:`float`]
                Dictionary of mean, min, max, std for each coefficient
        :Versions:
            * 2014-12-09 ``@ddalle``: Version 1.0
            * 2015-02-28 ``@ddalle``: Renamed from :func:`GetStats`
            * 2015-03-04 ``@ddalle``: Added last iteration capability
        """
        # Last iteration to use.
        if nLast:
            # Attempt to use requested iter.
            if self.i.size == 0:
                # No iterations
                iLast = 0
            elif nLast<self.i[-1]:
                # Using an earlier iter; make sure to use one in the hist.
                jLast = self.GetIterationIndex(nLast)
                # Find the iterations that are less than i.
                iLast = self.i[jLast]
            else:
                # Use the last iteration.
                iLast = self.i[-1]
        else:
            # Just use the last iteration
            iLast = self.i[-1]
        # Get index
        jLast = self.GetIterationIndex(iLast)
        # Default values.
        if (nStats is None) or (nStats < 2):
            # Use last iteration
            i0 = iLast
        else:
            # Process min indices for plotting and averaging.
            i0 = max(0, iLast-nStats)
        # Get index
        j0 = self.GetIterationIndex(i0)
        # Initialize output.
        s = {}
        # Loop through coefficients.
        for c in self.coeffs:
            # Get the values
            F = getattr(self, c)
            # Save the mean value.
            s[c] = np.mean(F[j0:jLast+1])
            # Check for statistics.
            if (nStats is not None) or (nStats < 2):
                # Save the statistics.
                if jLast <= j0:
                    # Print a nice error message
                    raise ValueError(
                        ("FM component '%s' has no iterations " % self.comp) +
                        ("for coefficient '%s'\n" % c) +
                        ("DataBook component '%s' has the " % self.comp) +
                        ("wrong type or is not being reported by the solver"))
                s[c+'_min'] = np.min(F[j0:jLast+1])
                s[c+'_max'] = np.max(F[j0:jLast+1])
                s[c+'_std'] = np.std(F[j0:jLast+1])
                s[c+'_err'] = util.SigmaMean(F[j0:jLast+1])
        # Output
        return s

    # Method to get averages and standard deviations
    def GetStatsOld(self, nStats=100, nMax=None, nLast=None):
        """Get mean, min, max, and standard deviation for all coefficients

        :Call:
            >>> s = FM.GetStatsOld(nStats, nMax=None, nLast=None)
        :Inputs:
            *FM*: :class:`cape.cfdx.dataBook.CaseFM`
                Instance of the force and moment class
            *nStats*: :class:`int`
                Minimum number of iterations in window to use for statistics
            *nMax*: :class:`int`
                Maximum number of iterations to use for statistics
            *nLast*: :class:`int`
                Last iteration to use for statistics
        :Outputs:
            *s*: :class:`dict`\ [:class:`float`]
                Dictionary of mean, min, max, std for each coefficient
        :Versions:
            * 2015-02-28 ``@ddalle``: Version 1.0
            * 2015-03-04 ``@ddalle``: Added last iteration capability
        """
        # Make sure the number of iterations used is an integer.
        if not nStats: nStats = 1
        # Process list of candidate numbers of iterations for statistics.
        if nMax and (nStats > 1) and (nMax >= 1.5*nStats):
            # Nontrivial list of candidates
            # Multiples of *nStats*
            N = [k*nStats for k in range(1, int(nMax/nStats)+1)]
            # Check if *nMax* should also be considered.
            if nMax >= 1.5*N[-1]:
                # Add *nMax*
                N.append(nMax)
        else:
            # Only one candidate.
            N = [nStats]
        # Initialize error as infinity.
        e = np.inf;
        # Loop through list of candidate iteration counts
        for n in N:
            # Get the statistics.
            sn = self.GetStatsN(n, nLast=nLast)
            # Save the number of iterations used.
            sn['nStats'] = n
            # If there is only one candidate, return it.
            if len(N) == 1: return sn
            # Calculate the composite error.
            en = np.sqrt(np.sum([sn[c+'_err']**2 for c in self.coeffs]))
            # Calibrate to slightly favor less iterations
            en = en * (0.75 + 0.25*np.sqrt(n)/np.sqrt(N[0]))
            # Check if this error is an improvement.
            if (n == min(N)) or (en < e):
                # Select these statistics, and update the best scaled error.
                s = sn
                e = en
        # Output.
        return s

    # Get status for one coefficient
    def GetStatsCoeff(self, coeff, nStats=100, nMax=None, **kw):
        """Get mean, min, max, and other statistics for one coefficient

        :Call:
            >>> s = FM.GetStatsCoeff(coeff, nStats=100, nMax=None, **kw)
        :Inputs:
            *FM*: :class:`cape.cfdx.dataBook.CaseFM`
                Instance of the force and moment class
            *coeff*: :class:`str`
                Name of coefficient to process
            *nStats*: {``100``} | :class:`int`
                Minimum number of iterations in window to use for statistics
            *dnStats*: {*nStats*} | :class:`int`
                Interval size for candidate windows
            *nMax*: (*nStats*} | :class:`int`
                Maximum number of iterations to use for statistics
            *nMin*: {``0``} | :class:`int`
                First usable iteration number
            *nLast*: {*FM.i[-1]*} | :class:`int`
                Last iteration to use for statistics
        :Outputs:
            *s*: :class:`dict`\ [:class:`float`]
                Dictionary of mean, min, max, std for *coeff*
        :Versions:
            * 2017-09-29 ``@ddalle``: Version 1.0
        """
        # Number of iterations available
        ni = len(self.i)
        # Default last iteration
        if ni == 0:
            # No iterations
            nLast = 0
        else:
            # Last iteration
            nLast = self.i[-1]
        # Read iteration values
        nLast = kw.get('nLast', nLast)
        # Get maximum size
        if nMax is None: nMax = nStats
        # Get interval size
        dnStats = kw.get("dnStats", nStats)
        # First usable iteration
        nMin = kw.get("nMin", 0)
        # Get coefficient
        F = self.ExtractValue(coeff, **kw)
        # Get statistics
        d = util.SearchSinusoidFitRange(self.i, F, nStats, nMax,
            dn=dnStats, nMin=nMin)
        # Output
        return d

    # Method to get averages and standard deviations
    def GetStats(self, nStats=100, nMax=None, **kw):
        """Get mean, min, max, and standard deviation for all coefficients

        :Call:
            >>> s = FM.GetStats(nStats, nMax=None, nLast=None)
        :Inputs:
            *FM*: :class:`cape.cfdx.dataBook.CaseFM`
                Instance of the force and moment class
            *coeff*: :class:`str`
                Name of coefficient to process
            *nStats*: {``100``} | :class:`int`
                Minimum number of iterations in window to use for statistics
            *dnStats*: {*nStats*} | :class:`int`
                Interval size for candidate windows
            *nMax*: (*nStats*} | :class:`int`
                Maximum number of iterations to use for statistics
            *nMin*: {``0``} | :class:`int`
                First usable iteration number
            *nLast*: {*FM.i[-1]*} | :class:`int`
                Last iteration to use for statistics
        :Outputs:
            *s*: :class:`dict`\ [:class:`float`]
                Dictionary of mean, min, max, std, err for each coefficient
        :Versions:
            * 2017-09-29 ``@ddalle``: Version 1.0
        """
        # Check for empty instance
        if self.i.size == 0:
            raise ValueError("No history found for comp '%s'\n" % self.comp)
        # Initialize output
        s = {}
        # Initialize statistics count
        ns = 0
        # Loop through coefficients
        for c in self.coeffs:
            # Get individual statistics
            d = self.GetStatsCoeff(c, nStats=nStats, nMax=nMax, **kw)
            # Transfer the information
            s[c]        = d["mu"]
            s[c+'_n']   = d["n"]
            s[c+'_min'] = d["min"]
            s[c+'_max'] = d["max"]
            s[c+'_std'] = d["sig"]
            s[c+'_err'] = d["u"]
            # Update stats count
            ns = max(ns, d["n"])
        # Set the stats count
        s["nStats"] = ns
        # Output
        return s
   # >

   # ==========
   # Plotting
   # ==========
   # <
    # Plot iterative force/moment history
    def PlotCoeff(self, c, n=None, **kw):
        """Plot a single coefficient history

        :Call:
            >>> h = FM.PlotCoeff(c, n=1000, nAvg=100, **kw)
        :Inputs:
            *FM*: :class:`cape.cfdx.dataBook.CaseFM`
                Instance of the component force history class
            *c*: :class:`str`
                Name of coefficient to plot, e.g. ``'CA'``
            *n*: :class:`int`
                Only show the last *n* iterations
            *nAvg*: :class:`int`
                Use the last *nAvg* iterations to compute an average
            *d*: :class:`float`
                Delta in the coefficient to show expected range
            *nLast*: :class:`int`
                Last iteration to use (defaults to last iteration available)
            *nFirst*: :class:`int`
                First iteration to plot
            *FigureWidth*: :class:`float`
                Figure width
            *FigureHeight*: :class:`float`
                Figure height
        :Outputs:
            *h*: :class:`dict`
                Dictionary of figure/plot handles
        :Versions:
            * 2014-11-12 ``@ddalle``: Version 1.0
            * 2014-12-09 ``@ddalle``: Transferred to :class:`AeroPlot`
            * 2015-02-15 ``@ddalle``: Transferred to :class:`dataBook.Aero`
            * 2015-03-04 ``@ddalle``: Added *nStart* and *nLast*
            * 2015-12-07 ``@ddalle``: Moved content to base class
        """
        # Plot appropriately.
        return self.PlotValue(c, n=n, **kw)

    # Plot coefficient histogram
    def PlotCoeffHist(self, c, nAvg=100, nBin=20, nLast=None, **kw):
        """Plot a single coefficient histogram

        :Call:
            >>> h = FM.PlotCoeffHist(comp, c, n=1000, nAvg=100, **kw)
        :Inputs:
            *FM*: :class:`cape.cfdx.dataBook.CaseFM`
                Instance of the component force history class
            *comp*: :class:`str`
                Name of component to plot
            *c*: :class:`str`
                Name of coefficient to plot, e.g. ``'CA'``
            *nAvg*: :class:`int`
                Use the last *nAvg* iterations to compute an average
            *nBin*: :class:`int`
                Number of bins to plot
            *nLast*: :class:`int`
                Last iteration to use (defaults to last iteration available)
            *FigureWidth*: :class:`float`
                Figure width
            *FigureHeight*: :class:`float`
                Figure height
        :Keyword arguments:
            * See :func:`cape.cfdx.dataBook.CaseData.PlotValueHist`
        :Outputs:
            *h*: :class:`dict`
                Dictionary of figure/plot handles
        :Versions:
            * 2015-02-15 ``@ddalle``: Version 1.0
            * 2015-03-06 ``@ddalle``: Added *nLast* and fixed documentation
            * 2015-03-06 ``@ddalle``: Copied to :class:`CaseFM`
        """
        return self.PlotValueHist(c, nAvg=nAvg, nBin=nBin, nLast=None, **kw)
   # >
# class CaseFM


# Individual component: generic property
class CaseProp(CaseFM):
    pass
# class CaseProp


# Aerodynamic history class
class CaseResid(object):
    """
    Iterative history class

    This class provides an interface to residuals, CPU time, and similar data
    for a given run directory

    :Call:
        >>> hist = cape.cfdx.dataBook.CaseResid()
    :Outputs:
        *hist*: :class:`cape.cfdx.dataBook.CaseResid`
            Instance of the run history class
    :Versions:
        * 2014-11-12 ``@ddalle``: Starter version
    """

    # Number of orders of magnitude of residual drop
    def GetNOrders(self, nStats=1):
        """Get the number of orders of magnitude of residual drop

        :Call:
            >>> nOrders = hist.GetNOrders(nStats=1)
        :Inputs:
            *hist*: :class:`cape.cfdx.dataBook.CaseResid`
                Instance of the DataBook residual history
            *nStats*: :class:`int`
                Number of iterations to use for averaging the final residual
        :Outputs:
            *nOrders*: :class:`float`
                Number of orders of magnitude of residual drop
        :Versions:
            * 2015-01-01 ``@ddalle``: First versoin
        """
        # Process the number of usable iterations available.
        i = max(self.nIter-nStats, 0)
        # Get the maximum residual.
        L1Max = np.log10(np.max(self.L1Resid))
        # Get the average terminal residual.
        L1End = np.log10(np.mean(self.L1Resid[i:]))
        # Return the drop
        return L1Max - L1End

    # Number of orders of unsteady residual drop
    def GetNOrdersUnsteady(self, n=1):
        """
        Get the number of orders of magnitude of unsteady residual drop for each
        of the last *n* unsteady iteration cycles.

        :Call:
            >>> nOrders = hist.GetNOrders(n=1)
        :Inputs:
            *hist*: :class:`cape.cfdx.dataBook.CaseResid`
                Instance of the DataBook residual history
            *n*: :class:`int`
                Number of iterations to analyze
        :Outputs:
            *nOrders*: :class:`numpy.ndarray`\ [:class:`float`], shape=(n,)
                Number of orders of magnitude of unsteady residual drop
        :Versions:
            * 2015-01-01 ``@ddalle``: First versoin
        """
        # Process the number of usable iterations available.
        i = max(self.nIter-n, 0)
        # Get the initial residuals
        L1Init = np.log10(self.L1Resid0[i:])
        # Get the terminal residuals.
        L1End = np.log10(self.L1Resid[i:])
        # Return the drop
        return L1Init - L1End

    # Plot function
    def PlotResid(self, c='L1Resid', n=None, nFirst=None, nLast=None, **kw):
        r"""Plot a residual by name

        :Call:
            >>> h = hist.PlotResid(c='L1Resid', n=None, **kw)
        :Inputs:
            *hist*: :class:`cape.cfdx.dataBook.CaseResid`
                Instance of the DataBook residual history
            *c*: :class:`str`
                Name of coefficient to plot
            *n*: :class:`int`
                Only show the last *n* iterations
            *PlotOptions*: :class:`dict`
                Plot options for the primary line(s)
            *nFirst*: :class:`int`
                Plot starting at iteration *nStart*
            *nLast*: :class:`int`
                Plot up to iteration *nLast*
            *FigureWidth*: :class:`float`
                Figure width
            *FigureHeight*: :class:`float`
                Figure height
            *YLabel*: :class:`str`
                Label for *y*-axis
        :Outputs:
            *h*: :class:`dict`
                Dictionary of figure/plot handles
        :Versions:
            * 2014-11-12 ``@ddalle``: Version 1.0
            * 2014-12-09 ``@ddalle``: Moved to :class:`AeroPlot`
            * 2015-02-15 ``@ddalle``: Transferred to :class:`dataBook.Aero`
            * 2015-03-04 ``@ddalle``: Added *nStart* and *nLast*
            * 2015-10-21 ``@ddalle``: Copied from :func:`PlotL1`
            * 2022-01-28 ``@ddalle``: Added *xcol*
        """
        # Make sure plotting modules are present.
        ImportPyPlot()
        # Initialize dictionary.
        h = {}
        # Iteration field
        xcol = kw.get("xcol", "i")
        xval = self.__dict__[xcol]
        # Get iteration numbers.
        if n is None:
            # Use all iterations
            n = xval[-1]
        # Default *nFirst*
        if nFirst is None:
            nFirst = 1
        # Process other options
        fw = kw.get('FigureWidth')
        fh = kw.get('FigureHeight')
        # ---------
        # Last Iter
        # ---------
        # Most likely last iteration
        iB = xval[-1]
        # Check for an input last iter
        if nLast is not None:
            # Attempt to use requested iter.
            if nLast < iB:
                # Using an earlier iter; make sure to use one in the hist.
                jB = self.GetIterationIndex(nLast)
                # Find the iterations that are less than i.
                iB = xval[jB]
        # Get the index of *iB* in *FM.i*.
        jB = np.where(xval == iB)[0][-1]
        # ----------
        # First Iter
        # ----------
        # Get the starting iteration number to use.
        i0 = max(xval[0], iB-n+1, nFirst)
        # Make sure *iA* is in *FM.i* and get the index.
        j0 = self.GetIterationIndex(i0)
        # Reselect *iA* in case initial value was not in *FM.i*.
        i0 = int(xval[j0])
        # --------
        # Plotting
        # --------
        # Extract iteration numbers and residuals.
        i  = xval[j0:]
        # Handling for multiple residuals at same iteration
        di = np.diff(i) != 0
        # First residual at each iteration and last residual at each iteration
        I0 = np.hstack(([True], di))
        I1 = np.hstack((di, [True]))
        # Exclude all *I1* iterations from *I0*
        I0 = np.logical_and(I0, np.logical_not(I1))
        # Nominal residual
        try:
            L1 = getattr(self,c)[j0:]
        except Exception:
            L1 = np.nan*np.ones_like(i)
        # Residual before subiterations
        try:
            L0 = getattr(self,c+'0')[j0:]
        except Exception:
            L0 = np.nan*np.ones_like(i)
        # Check if L0 is too long.
        if len(L0) > len(i):
            # Trim it.
            L0 = L0[:len(i)]
        # Create options
        kw_p = kw.get("PlotOptions", {})
        if kw_p is None:
            kw_p = {}
        kw_p0 = kw.get("PlotOptions0", dict(kw_p))
        if kw_p0 is None:
            kw_p0 = {}
        # Default options
        kw_p0.setdefault("linewidth", 1.2)
        kw_p0.setdefault("color", "b")
        kw_p0.setdefault("linestyle", "-")
        kw_p.setdefault("linewidth", 1.5)
        kw_p.setdefault("color", "k")
        kw_p.setdefault("linestyle", "-")
        # Plot the initial residual if there are any unsteady iterations.
        # (Using specific attribute like "L2Resid0")
        if L0[-1] > L1[-1]:
            h['L0'] = plt.semilogy(i, L0, **kw_p0)
        # Plot the residual.
        if np.all(I1):
            # Plot all residuals (no subiterations detected)
            h['L1'] = plt.semilogy(i, L1, **kw_p)
        else:
            # Plot first and last subiteration separately
            h['L0'] = plt.semilogy(i[I0], L1[I0], **kw_p0)
            h['L1'] = plt.semilogy(i[I1], L1[I1], **kw_p)
        # Labels
        h['x'] = plt.xlabel('Iteration Number')
        h['y'] = plt.ylabel(kw.get('YLabel', c))
        # Get the figures and axes.
        h['ax'] = plt.gca()
        h['fig'] = plt.gcf()
        # Set figure dimensions
        if fh: h['fig'].set_figheight(fh)
        if fw: h['fig'].set_figwidth(fw)
        # Attempt to apply tight axes.
        try:
            plt.tight_layout()
        except Exception:
            pass
        # Set the xlimits.
        h['ax'].set_xlim((i0, iB+25))
        # Output.
        return h

    # Plot function
    def PlotL1(self, n=None, nFirst=None, nLast=None, **kw):
        """Plot the L1 residual

        :Call:
            >>> h = hist.PlotL1(n=None, nFirst=None, nLast=None, **kw)
        :Inputs:
            *hist*: :class:`cape.cfdx.dataBook.CaseResid`
                Instance of the DataBook residual history
            *n*: :class:`int`
                Only show the last *n* iterations
            *nFirst*: :class:`int`
                Plot starting at iteration *nStart*
            *nLast*: :class:`int`
                Plot up to iteration *nLast*
            *FigureWidth*: :class:`float`
                Figure width
            *FigureHeight*: :class:`float`
                Figure height
        :Outputs:
            *h*: :class:`dict`
                Dictionary of figure/plot handles
        :Versions:
            * 2014-11-12 ``@ddalle``: Version 1.0
            * 2014-12-09 ``@ddalle``: Moved to :class:`AeroPlot`
            * 2015-02-15 ``@ddalle``: Transferred to :class:`dataBook.Aero`
            * 2015-03-04 ``@ddalle``: Added *nStart* and *nLast*
            * 2015-10-21 ``@ddalle``: Referred to :func:`PlotResid`
        """
        # Get y-label
        ylbl = kw.get('YLabel', 'L1 Residual')
        # Plot 'L1Resid'
        return self.PlotResid('L1Resid',
            n=n, nFirst=nFirst, nLast=nLast, YLabel=ylbl, **kw)

    # Plot function
    def PlotL2(self, n=None, nFirst=None, nLast=None, **kw):
        """Plot the L2 residual

        :Call:
            >>> h = hist.PlotL2(n=None, nFirst=None, nLast=None, **kw)
        :Inputs:
            *hist*: :class:`cape.cfdx.dataBook.CaseResid`
                Instance of the DataBook residual history
            *n*: :class:`int`
                Only show the last *n* iterations
            *nFirst*: :class:`int`
                Plot starting at iteration *nStart*
            *nLast*: :class:`int`
                Plot up to iteration *nLast*
            *FigureWidth*: :class:`float`
                Figure width
            *FigureHeight*: :class:`float`
                Figure height
        :Outputs:
            *h*: :class:`dict`
                Dictionary of figure/plot handles
        :Versions:
            * 2014-11-12 ``@ddalle``: Version 1.0
            * 2014-12-09 ``@ddalle``: Moved to :class:`AeroPlot`
            * 2015-02-15 ``@ddalle``: Transferred to :class:`dataBook.Aero`
            * 2015-03-04 ``@ddalle``: Added *nStart* and *nLast*
            * 2015-10-21 ``@ddalle``: Referred to :func:`PlotResid`
        """
        # Get y-label
        ylbl = kw.get('YLabel', 'L2 Residual')
        # Plot 'L2Resid'
        return self.PlotResid('L2Resid', n=n,
            nFirst=nFirst, nLast=nLast, YLabel=ylbl, **kw)

    # Plot function
    def PlotLInf(self, n=None, nFirst=None, nLast=None, **kw):
        """Plot the L-infinity residual

        :Call:
            >>> h = hist.PlotLInf(n=None, nFirst=None, nLast=None, **kw)
        :Inputs:
            *hist*: :class:`cape.cfdx.dataBook.CaseResid`
                Instance of the DataBook residual history
            *n*: :class:`int`
                Only show the last *n* iterations
            *nFirst*: :class:`int`
                Plot starting at iteration *nStart*
            *nLast*: :class:`int`
                Plot up to iteration *nLast*
            *FigureWidth*: :class:`float`
                Figure width
            *FigureHeight*: :class:`float`
                Figure height
        :Outputs:
            *h*: :class:`dict`
                Dictionary of figure/plot handles
        :Versions:
            * 2016-02-04 ``@ddalle``: Copied from :func:`PlotL2`
        """
        # Get y-label
        ylbl = kw.get('YLabel', 'L-infinity Residual')
        # Plot 'L1Resid'
        return self.PlotResid('Linf', n=n,
            nFirst=nFirst, nLast=nLast, YLabel=ylbl, **kw)


    # Function to get index of a certain iteration number
    def GetIterationIndex(self, i):
        """Return index of a particular iteration in *hist.i*

        If the iteration *i* is not present in the history, the index of the
        last available iteration less than or equal to *i* is returned.

        :Call:
            >>> j = hist.GetIterationIndex(i)
        :Inputs:
            *hist*: :class:`cape.cfdx.dataBook.CaseResid`
                Instance of the residual history class
            *i*: :class:`int`
                Iteration number
        :Outputs:
            *j*: :class:`int`
                Index of last iteration in *FM.i* less than or equal to *i*
        :Versions:
            * 2015-03-06 ``@ddalle``: Version 1.0
        """
        # Check for *i* less than first iteration.
        if i < self.i[0]: return 0
        # Find the index.
        j = np.where(self.i <= i)[0][-1]
        # Output
        return j
# class CaseResid
<|MERGE_RESOLUTION|>--- conflicted
+++ resolved
@@ -3483,32 +3483,6 @@
         # Loop through database entries
         for i in np.arange(self.n):
             # Loop through columns
-<<<<<<< HEAD
-            for j, k in enumerate(self.cols):
-                # Value
-                vj = self[k][i]
-                # Get format
-                fmtj = self.wflag[j]
-                # Check for arrays in *vj*
-                if isinstance(vj, (list, tuple, np.ndarray)):
-                    # Replace with string
-                    vj = repr(vj)
-                    # Override flag; writing as string, including quotes
-                    fmtj = '%r'
-                # Check for str with comma
-                if fmtj == "%s" and delim in vj:
-                    # Add double quotes, escaping if necessary
-                    vj = json.dumps(vj)
-                # Get ending
-                if j + 1 >= self.nCol:
-                    # Last entry
-                    ending = '\n'
-                else:
-                    # Delimiter for intermediate entries
-                    ending = delim
-                # Write the value
-                f.write((fmtj % vj) + ending)
-=======
             for j, col in enumerate(self.cols):
                 # Write the value
                 try:
@@ -3517,7 +3491,6 @@
                     raise IndexError(
                         f"Col '{col}' has {len(self[col])} items; " +
                         f"expecting {self.n}")
->>>>>>> 66ee2ca8
         # Close the file.
         f.close()
         # Unlock
@@ -3835,16 +3808,8 @@
         :Versions:
             * 2017-06-26 ``@ddalle``: Version 1.0
         """
-<<<<<<< HEAD
-        # List of keys
-        keys1 = [key for key in self if hasattr(key, "startswith")]
-        keys2 = [key for key in DBc if hasattr(key, "startswith")]
-        # Check for consistency
-        if keys1 != keys2:
-=======
         # Check for consistency
         if self.cols != DBc.cols:
->>>>>>> 66ee2ca8
             raise KeyError("Data book objects do not have same list of keys")
         # Loop through the entries of *DBc*
         for j in range(DBc.n):
