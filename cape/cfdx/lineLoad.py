--- conflicted
+++ resolved
@@ -544,10 +544,6 @@
         self[i].smy = self.smy
         self[i].smz = self.smz
    # ]
-<<<<<<< HEAD
-=======
-
->>>>>>> 66ee2ca8
   # >
 
   # ============
@@ -876,23 +872,13 @@
         gam = kw.get('gamma', self.x.GetGamma(i))
         mach = kw.get('mach', self.x.GetMach(i))
         # Check for NaNs
-<<<<<<< HEAD
-        if mach is None:
-            mach = 1.0
-        if Re is None:
-            Re = 1.0
-        if gam is None:
-            gam  = 1.4
-=======
         mach = 1.0 if mach is None else mach
         Re = 1.0 if Re is None else Re
         gam = 1.4 if gam is None else gam
->>>>>>> 66ee2ca8
         # Let's save these parameters
         self.mach = mach
         self.Re   = Re
         self.gam  = gam
-<<<<<<< HEAD
         # Reference quantities
         Aref = self.GetRefArea()
         Lref = self.GetRefLength()
@@ -907,8 +893,6 @@
         if MRP is None:
             raise ValueError(
                 "No moment reference point specified for %s" % self.RefComp)
-=======
->>>>>>> 66ee2ca8
         # Write the Mach number, reference Reynolds number, and ratio of heats
         f.write('%s %s %s\n' % (mach, Re, gam))
         # Moment center
@@ -932,17 +916,9 @@
             # i.e. "3-10,12-15,17,19,21-24"
             f.write(RangeString(compID))
         else:
-<<<<<<< HEAD
-            # Should not work in this case
-            raise TypeError(
-                "Unable to find compID list for '%s'; got %s" %
-                (self.comp, compID))
-        # End the line regardless
-=======
             raise TypeError(
                 f"Unable to find compID list for {self.comp}; got {compID}")
         # Finish component line
->>>>>>> 66ee2ca8
         f.write('\n')
         # Number of cuts
         if trimOut:
@@ -963,19 +939,11 @@
     # Get triload transformations
     def WriteTriloadTransformations(self, i, f):
         r"""Write transformations to a ``triload.i`` input file
-<<<<<<< HEAD
-        
+
         Usually this just writes an ``n`` for "no", but it can also
         write a 3x3 transformation matrix if ``"Transformations"`` are
         defined for *DBL.comp*.
-        
-=======
-
-        Usually this just writes an ``n`` for "no", but it can also
-        write a 3x3 transformation matrix if ``"Transformations"`` are
-        defined for *DBL.comp*.
-
->>>>>>> 66ee2ca8
+
         :Call:
             >>> DBL.WriteTriloadTransformations(i, f)
         :Inputs:
@@ -1013,11 +981,7 @@
         # Write the transformation
         for row in R:
             f.write("%9.6f %9.6f %9.6f\n" % tuple(row))
-<<<<<<< HEAD
-    
-=======
-
->>>>>>> 66ee2ca8
+
     # Calculate transformations
     def CalculateTriloadTransformation(self, i, topts):
         """Write transformations to a ``triload.i`` input file
@@ -1107,11 +1071,7 @@
     # Run triload
     def RunTriload(self, qtriq=False, ftriq=None, qpbs=False, i=None):
         r"""Run ``triload`` for a case
-<<<<<<< HEAD
-        
-=======
-
->>>>>>> 66ee2ca8
+
         :Call:
             >>> DBL.RunTriload(**kw)
         :Inputs:
