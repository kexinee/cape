{
    "Title": "CAPE Commit",
    "Description": "CAPE - Computational Aerosciences Productivity & Execution",
<<<<<<< HEAD
    "ExtraEmailList": [
        "darby.vicker-1@nasa.gov"
=======
    "ExtraRemotes": [
        "github3"
>>>>>>> 7c7584fd
    ]
}<|MERGE_RESOLUTION|>--- conflicted
+++ resolved
@@ -1,12 +1,10 @@
 {
     "Title": "CAPE Commit",
     "Description": "CAPE - Computational Aerosciences Productivity & Execution",
-<<<<<<< HEAD
     "ExtraEmailList": [
         "darby.vicker-1@nasa.gov"
-=======
+    ],
     "ExtraRemotes": [
         "github3"
->>>>>>> 7c7584fd
     ]
 }